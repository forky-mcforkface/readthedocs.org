"""Endpoint to generate footer HTML."""

import re

from django.conf import settings
from django.shortcuts import get_object_or_404
from django.template import loader as template_loader
from rest_framework.renderers import JSONRenderer
from rest_framework.response import Response
from rest_framework.views import APIView
from rest_framework_jsonp.renderers import JSONPRenderer

from readthedocs.api.v2.permissions import IsAuthorizedToViewVersion
from readthedocs.api.v2.signals import footer_response
from readthedocs.builds.constants import LATEST, TAG
from readthedocs.builds.models import Version
from readthedocs.core.utils.extend import SettingsOverrideObject
from readthedocs.projects.constants import MKDOCS, SPHINX_HTMLDIR
from readthedocs.projects.models import Feature, Project
from readthedocs.projects.version_handling import (
    highest_version,
    parse_version_failsafe,
)


def get_version_compare_data(project, base_version=None):
    """
    Retrieve metadata about the highest version available for this project.

    :param base_version: We assert whether or not the base_version is also the
                         highest version in the resulting "is_highest" value.
    """
    if (
        not project.show_version_warning or
        (base_version and base_version.is_external)
    ):
        return {'is_highest': False}

    versions_qs = (
        Version.internal.public(project=project)
        .filter(built=True, active=True)
    )

    # Take preferences over tags only if the project has at least one tag
    if versions_qs.filter(type=TAG).exists():
        versions_qs = versions_qs.filter(type=TAG)

    # Optimization
    versions_qs = versions_qs.select_related('project')

    highest_version_obj, highest_version_comparable = highest_version(
        versions_qs,
    )
    ret_val = {
        'project': str(highest_version_obj),
        'version': str(highest_version_comparable),
        'is_highest': True,
    }
    if highest_version_obj:
        # Never link to the dashboard,
        # users reading the docs may don't have access to the dashboard.
        ret_val['url'] = highest_version_obj.get_absolute_url()
        ret_val['slug'] = highest_version_obj.slug
    if base_version and base_version.slug != LATEST:
        try:
            base_version_comparable = parse_version_failsafe(
                base_version.verbose_name,
            )
            if base_version_comparable:
                # This is only place where is_highest can get set. All error
                # cases will be set to True, for non- standard versions.
                ret_val['is_highest'] = (
                    base_version_comparable >= highest_version_comparable
                )
            else:
                ret_val['is_highest'] = True
        except (Version.DoesNotExist, TypeError):
            ret_val['is_highest'] = True
    return ret_val


class BaseFooterHTML(APIView):

    """
    Render and return footer markup.

    Query parameters:

    - project
    - version
    - page: Sphinx's page name, used for path operations,
<<<<<<< HEAD
      like change between languages (deprecated in favor of ``origin``).
    - origin: Full path with domain, used for path operations.
=======
      like change between languages (deprecated in favor of ``absolute_uri``).
    - absolute_uri: Full path with domain, used for path operations.
>>>>>>> 29a9f7e5
    - theme: Used to decide how to integrate the flyout menu.
    - docroot: Path where all the source documents are.
      Used to build the ``edit_on`` URL.
    - source_suffix: Suffix from the source document.
      Used to build the ``edit_on`` URL.

    .. note::

       The methods `_get_project` and `_get_version`
       are called many times, so a basic cache is implemented.
    """

    http_method_names = ['get']
    permission_classes = [IsAuthorizedToViewVersion]
    renderer_classes = [JSONRenderer, JSONPRenderer]

    def _get_project(self):
        cache_key = '_cached_project'
        project = getattr(self, cache_key, None)

        if not project:
            project_slug = self.request.GET.get('project', None)
            project = get_object_or_404(Project, slug=project_slug)
            setattr(self, cache_key, project)

        return project

    def _get_version(self):
        cache_key = '_cached_version'
        version = getattr(self, cache_key, None)

        if not version:
            version_slug = self.request.GET.get('version', None)

            # Hack in a fix for missing version slug deploy
            # that went out a while back
            if version_slug == '':
                version_slug = LATEST

            project = self._get_project()
            version = get_object_or_404(
                project.versions.all(),
                slug__iexact=version_slug,
            )
            setattr(self, cache_key, version)

        return version

    def _get_active_versions_sorted(self):
        """Get all versions that the user has access, sorted."""
        project = self._get_project()
        versions = project.ordered_active_versions(
            user=self.request.user,
            include_hidden=False,
        )
        return versions

    def _get_context(self):
        theme = self.request.GET.get('theme', False)
        docroot = self.request.GET.get('docroot', '')
        subproject = self.request.GET.get('subproject', False)
        source_suffix = self.request.GET.get('source_suffix', '.rst')

        new_theme = (theme == 'sphinx_rtd_theme')
        using_theme = (theme == 'default')

        project = self._get_project()
        main_project = project.main_language_project or project
        version = self._get_version()

        page_slug = self.request.GET.get('page', '')
        path = ''
        if page_slug and page_slug != 'index':
            if version.documentation_type in {SPHINX_HTMLDIR, MKDOCS}:
                path = re.sub('/index$', '', page_slug) + '/'
            else:
                path = page_slug + '.html'

        context = {
            'project': project,
            'version': version,
            'path': path,
            'downloads': version.get_downloads(pretty=True),
            'current_version': version.verbose_name,
            'versions': self._get_active_versions_sorted(),
            'main_project': main_project,
            'translations': main_project.translations.all(),
            'current_language': project.language,
            'using_theme': using_theme,
            'new_theme': new_theme,
            'settings': settings,
            'subproject': subproject,
            'github_edit_url': version.get_github_url(
                docroot,
                page_slug,
                source_suffix,
                'edit',
            ),
            'github_view_url': version.get_github_url(
                docroot,
                page_slug,
                source_suffix,
                'view',
            ),
            'gitlab_edit_url': version.get_gitlab_url(
                docroot,
                page_slug,
                source_suffix,
                'edit',
            ),
            'gitlab_view_url': version.get_gitlab_url(
                docroot,
                page_slug,
                source_suffix,
                'view',
            ),
            'bitbucket_url': version.get_bitbucket_url(
                docroot,
                page_slug,
                source_suffix,
            ),
            'theme': theme,
        }
        return context

    def get(self, request, format=None):
        project = self._get_project()
        version = self._get_version()
        version_compare_data = get_version_compare_data(
            project,
            version,
        )

        context = self._get_context()
        html = template_loader.get_template('restapi/footer.html').render(
            context,
            request,
        )

        show_version_warning = (
            project.show_version_warning and
            not version.is_external
        )

        resp_data = {
            'html': html,
            'show_version_warning': show_version_warning,
            'version_active': version.active,
            'version_compare': version_compare_data,
            'version_supported': version.supported,
        }

        # Allow folks to hook onto the footer response for various information
        # collection, or to modify the resp_data.
        footer_response.send(
            sender=None,
            request=request,
            context=context,
            response_data=resp_data,
<<<<<<< HEAD
            origin=self.request.GET.get('origin'),
=======
            absolute_uri=self.request.GET.get('absolute_uri'),
>>>>>>> 29a9f7e5
        )

        return Response(resp_data)


class FooterHTML(SettingsOverrideObject):
    _default_class = BaseFooterHTML<|MERGE_RESOLUTION|>--- conflicted
+++ resolved
@@ -89,13 +89,8 @@
     - project
     - version
     - page: Sphinx's page name, used for path operations,
-<<<<<<< HEAD
-      like change between languages (deprecated in favor of ``origin``).
-    - origin: Full path with domain, used for path operations.
-=======
       like change between languages (deprecated in favor of ``absolute_uri``).
     - absolute_uri: Full path with domain, used for path operations.
->>>>>>> 29a9f7e5
     - theme: Used to decide how to integrate the flyout menu.
     - docroot: Path where all the source documents are.
       Used to build the ``edit_on`` URL.
@@ -255,11 +250,7 @@
             request=request,
             context=context,
             response_data=resp_data,
-<<<<<<< HEAD
-            origin=self.request.GET.get('origin'),
-=======
             absolute_uri=self.request.GET.get('absolute_uri'),
->>>>>>> 29a9f7e5
         )
 
         return Response(resp_data)
