--- conflicted
+++ resolved
@@ -1,8 +1,3 @@
-<<<<<<< HEAD
-# -*- coding: utf-8 -*-
-
-"""Project URLs for authenticated users."""
-=======
 """Project URLs for authenticated users."""
 
 from __future__ import (
@@ -11,7 +6,6 @@
     print_function,
     unicode_literals,
 )
->>>>>>> 28845c75
 
 from django.conf.urls import url
 
@@ -23,13 +17,10 @@
     DomainDelete,
     DomainList,
     DomainUpdate,
-<<<<<<< HEAD
-=======
     EnvironmentVariableCreate,
     EnvironmentVariableDelete,
     EnvironmentVariableList,
     EnvironmentVariableDetail,
->>>>>>> 28845c75
     ImportView,
     IntegrationCreate,
     IntegrationDelete,
@@ -42,263 +33,161 @@
     ProjectDashboard,
     ProjectUpdate,
 )
-<<<<<<< HEAD
-
-=======
->>>>>>> 28845c75
 
 urlpatterns = [
-    url(
-        r'^$',
+    url(r'^$',
         ProjectDashboard.as_view(),
-        name='projects_dashboard',
-    ),
-
-    url(
-        r'^import/$',
+        name='projects_dashboard'),
+
+    url(r'^import/$',
         ImportView.as_view(wizard_class=ImportWizardView),
         {'wizard': ImportWizardView},
-        name='projects_import',
-    ),
-
-    url(
-        r'^import/manual/$',
+        name='projects_import'),
+
+    url(r'^import/manual/$',
         ImportWizardView.as_view(),
-        name='projects_import_manual',
-    ),
-
-    url(
-        r'^import/manual/demo/$',
+        name='projects_import_manual'),
+
+    url(r'^import/manual/demo/$',
         ImportDemoView.as_view(),
-        name='projects_import_demo',
-    ),
-
-    url(
-        r'^(?P<project_slug>[-\w]+)/$',
+        name='projects_import_demo'),
+
+    url(r'^(?P<project_slug>[-\w]+)/$',
         private.project_manage,
-        name='projects_manage',
-    ),
-
-    url(
-        r'^(?P<project_slug>[-\w]+)/edit/$',
+        name='projects_manage'),
+
+    url(r'^(?P<project_slug>[-\w]+)/edit/$',
         ProjectUpdate.as_view(),
-        name='projects_edit',
-    ),
-
-    url(
-        r'^(?P<project_slug>[-\w]+)/advanced/$',
+        name='projects_edit'),
+
+    url(r'^(?P<project_slug>[-\w]+)/advanced/$',
         ProjectAdvancedUpdate.as_view(),
-        name='projects_advanced',
-    ),
-
-    url(
-        r'^(?P<project_slug>[-\w]+)/version/(?P<version_slug>[^/]+)/delete_html/$',
+        name='projects_advanced'),
+
+    url(r'^(?P<project_slug>[-\w]+)/version/(?P<version_slug>[^/]+)/delete_html/$',
         private.project_version_delete_html,
-        name='project_version_delete_html',
-    ),
-
-    url(
-        r'^(?P<project_slug>[-\w]+)/version/(?P<version_slug>[^/]+)/$',
+        name='project_version_delete_html'),
+
+    url(r'^(?P<project_slug>[-\w]+)/version/(?P<version_slug>[^/]+)/$',
         private.project_version_detail,
-        name='project_version_detail',
-    ),
-
-    url(
-        r'^(?P<project_slug>[-\w]+)/versions/$',
+        name='project_version_detail'),
+
+    url(r'^(?P<project_slug>[-\w]+)/versions/$',
         private.project_versions,
-        name='projects_versions',
-    ),
-
-    url(
-        r'^(?P<project_slug>[-\w]+)/delete/$',
+        name='projects_versions'),
+
+    url(r'^(?P<project_slug>[-\w]+)/delete/$',
         private.project_delete,
-        name='projects_delete',
-    ),
-
-    url(
-        r'^(?P<project_slug>[-\w]+)/users/$',
+        name='projects_delete'),
+
+    url(r'^(?P<project_slug>[-\w]+)/users/$',
         private.project_users,
-        name='projects_users',
-    ),
-
-    url(
-        r'^(?P<project_slug>[-\w]+)/users/delete/$',
+        name='projects_users'),
+
+    url(r'^(?P<project_slug>[-\w]+)/users/delete/$',
         private.project_users_delete,
-        name='projects_users_delete',
-    ),
-
-    url(
-        r'^(?P<project_slug>[-\w]+)/notifications/$',
+        name='projects_users_delete'),
+
+    url(r'^(?P<project_slug>[-\w]+)/notifications/$',
         private.project_notifications,
-        name='projects_notifications',
-    ),
-
-    url(
-        r'^(?P<project_slug>[-\w]+)/notifications/delete/$',
+        name='projects_notifications'),
+
+    url(r'^(?P<project_slug>[-\w]+)/notifications/delete/$',
         private.project_notifications_delete,
-        name='projects_notification_delete',
-    ),
-
-    url(
-        r'^(?P<project_slug>[-\w]+)/translations/$',
+        name='projects_notification_delete'),
+
+    url(r'^(?P<project_slug>[-\w]+)/translations/$',
         private.project_translations,
-        name='projects_translations',
-    ),
-
-    url(
-        r'^(?P<project_slug>[-\w]+)/translations/delete/(?P<child_slug>[-\w]+)/$',  # noqa
+        name='projects_translations'),
+
+    url(r'^(?P<project_slug>[-\w]+)/translations/delete/(?P<child_slug>[-\w]+)/$',  # noqa
         private.project_translations_delete,
-        name='projects_translations_delete',
-    ),
-
-    url(
-        r'^(?P<project_slug>[-\w]+)/redirects/$',
+        name='projects_translations_delete'),
+
+    url(r'^(?P<project_slug>[-\w]+)/redirects/$',
         private.project_redirects,
-        name='projects_redirects',
-    ),
-
-    url(
-        r'^(?P<project_slug>[-\w]+)/redirects/delete/$',
+        name='projects_redirects'),
+
+    url(r'^(?P<project_slug>[-\w]+)/redirects/delete/$',
         private.project_redirects_delete,
-        name='projects_redirects_delete',
-    ),
-
-    url(
-        r'^(?P<project_slug>[-\w]+)/advertising/$',
+        name='projects_redirects_delete'),
+
+    url(r'^(?P<project_slug>[-\w]+)/advertising/$',
         ProjectAdvertisingUpdate.as_view(),
-        name='projects_advertising',
-    ),
+        name='projects_advertising'),
 ]
 
 domain_urls = [
-    url(
-        r'^(?P<project_slug>[-\w]+)/domains/$',
+    url(r'^(?P<project_slug>[-\w]+)/domains/$',
         DomainList.as_view(),
-        name='projects_domains',
-    ),
-    url(
-        r'^(?P<project_slug>[-\w]+)/domains/create/$',
+        name='projects_domains'),
+    url(r'^(?P<project_slug>[-\w]+)/domains/create/$',
         DomainCreate.as_view(),
-        name='projects_domains_create',
-    ),
-    url(
-        r'^(?P<project_slug>[-\w]+)/domains/(?P<domain_pk>[-\w]+)/edit/$',
+        name='projects_domains_create'),
+    url(r'^(?P<project_slug>[-\w]+)/domains/(?P<domain_pk>[-\w]+)/edit/$',
         DomainUpdate.as_view(),
-        name='projects_domains_edit',
-    ),
-    url(
-        r'^(?P<project_slug>[-\w]+)/domains/(?P<domain_pk>[-\w]+)/delete/$',
+        name='projects_domains_edit'),
+    url(r'^(?P<project_slug>[-\w]+)/domains/(?P<domain_pk>[-\w]+)/delete/$',
         DomainDelete.as_view(),
-        name='projects_domains_delete',
-    ),
+        name='projects_domains_delete'),
 ]
 
 urlpatterns += domain_urls
 
 integration_urls = [
-    url(
-        r'^(?P<project_slug>{project_slug})/integrations/$'.format(
-            **pattern_opts
-        ),
+    url(r'^(?P<project_slug>{project_slug})/integrations/$'.format(**pattern_opts),
         IntegrationList.as_view(),
-        name='projects_integrations',
-    ),
-    url(
-        r'^(?P<project_slug>{project_slug})/integrations/sync/$'.format(
-            **pattern_opts
-        ),
+        name='projects_integrations'),
+    url(r'^(?P<project_slug>{project_slug})/integrations/sync/$'.format(**pattern_opts),
         IntegrationWebhookSync.as_view(),
-        name='projects_integrations_webhooks_sync',
-    ),
-    url(
-        (
-            r'^(?P<project_slug>{project_slug})/integrations/create/$'.format(
-                **pattern_opts
-            )
-        ),
+        name='projects_integrations_webhooks_sync'),
+    url((r'^(?P<project_slug>{project_slug})/integrations/create/$'
+         .format(**pattern_opts)),
         IntegrationCreate.as_view(),
-        name='projects_integrations_create',
-    ),
-    url(
-        (
-            r'^(?P<project_slug>{project_slug})/'
-            r'integrations/(?P<integration_pk>{integer_pk})/$'.format(
-                **pattern_opts
-            )
-        ),
+        name='projects_integrations_create'),
+    url((r'^(?P<project_slug>{project_slug})/'
+         r'integrations/(?P<integration_pk>{integer_pk})/$'
+         .format(**pattern_opts)),
         IntegrationDetail.as_view(),
-        name='projects_integrations_detail',
-    ),
-    url(
-        (
-            r'^(?P<project_slug>{project_slug})/'
-            r'integrations/(?P<integration_pk>{integer_pk})/'
-            r'exchange/(?P<exchange_pk>[-\w]+)/$'.format(**pattern_opts)
-        ),
+        name='projects_integrations_detail'),
+    url((r'^(?P<project_slug>{project_slug})/'
+         r'integrations/(?P<integration_pk>{integer_pk})/'
+         r'exchange/(?P<exchange_pk>[-\w]+)/$'
+         .format(**pattern_opts)),
         IntegrationExchangeDetail.as_view(),
-        name='projects_integrations_exchanges_detail',
-    ),
-    url(
-        (
-            r'^(?P<project_slug>{project_slug})/'
-            r'integrations/(?P<integration_pk>{integer_pk})/sync/$'.format(
-                **pattern_opts
-            )
-        ),
+        name='projects_integrations_exchanges_detail'),
+    url((r'^(?P<project_slug>{project_slug})/'
+         r'integrations/(?P<integration_pk>{integer_pk})/sync/$'
+         .format(**pattern_opts)),
         IntegrationWebhookSync.as_view(),
-        name='projects_integrations_webhooks_sync',
-    ),
-    url(
-        (
-            r'^(?P<project_slug>{project_slug})/'
-            r'integrations/(?P<integration_pk>{integer_pk})/delete/$'.format(
-                **pattern_opts
-            )
-        ),
+        name='projects_integrations_webhooks_sync'),
+    url((r'^(?P<project_slug>{project_slug})/'
+         r'integrations/(?P<integration_pk>{integer_pk})/delete/$'
+         .format(**pattern_opts)),
         IntegrationDelete.as_view(),
-        name='projects_integrations_delete',
-    ),
+        name='projects_integrations_delete'),
 ]
 
 urlpatterns += integration_urls
 
 subproject_urls = [
-    url(
-        r'^(?P<project_slug>{project_slug})/subprojects/$'.format(
-            **pattern_opts
-        ),
+    url(r'^(?P<project_slug>{project_slug})/subprojects/$'.format(**pattern_opts),
         private.ProjectRelationshipList.as_view(),
-        name='projects_subprojects',
-    ),
-    url(
-        (
-            r'^(?P<project_slug>{project_slug})/subprojects/create/$'.format(
-                **pattern_opts
-            )
-        ),
+        name='projects_subprojects'),
+    url((r'^(?P<project_slug>{project_slug})/subprojects/create/$'
+         .format(**pattern_opts)),
         private.ProjectRelationshipCreate.as_view(),
-        name='projects_subprojects_create',
-    ),
-    url(
-        (
-            r'^(?P<project_slug>{project_slug})/'
-            r'subprojects/(?P<subproject_slug>{project_slug})/edit/$'.format(
-                **pattern_opts
-            )
-        ),
+        name='projects_subprojects_create'),
+    url((r'^(?P<project_slug>{project_slug})/'
+         r'subprojects/(?P<subproject_slug>{project_slug})/edit/$'
+         .format(**pattern_opts)),
         private.ProjectRelationshipUpdate.as_view(),
-        name='projects_subprojects_update',
-    ),
-    url(
-        (
-            r'^(?P<project_slug>{project_slug})/'
-            r'subprojects/(?P<subproject_slug>{project_slug})/delete/$'.format(
-                **pattern_opts
-            )
-        ),
+        name='projects_subprojects_update'),
+    url((r'^(?P<project_slug>{project_slug})/'
+         r'subprojects/(?P<subproject_slug>{project_slug})/delete/$'
+         .format(**pattern_opts)),
         private.ProjectRelationshipDelete.as_view(),
-        name='projects_subprojects_delete',
-    ),
+        name='projects_subprojects_delete'),
 ]
 
 urlpatterns += subproject_urls
