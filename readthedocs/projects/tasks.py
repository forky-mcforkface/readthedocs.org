--- conflicted
+++ resolved
@@ -444,15 +444,12 @@
 
         Return True if successful.
         """
-<<<<<<< HEAD
         if settings.DOCKER_ENABLE:
             env_cls = DockerBuildEnvironment
         else:
             env_cls = LocalBuildEnvironment
-        self.setup_env = env_cls(
-=======
-        environment = LocalBuildEnvironment(
->>>>>>> 8798752f
+
+        environment = env_cls(
             project=self.project,
             version=self.version,
             build=self.build,
