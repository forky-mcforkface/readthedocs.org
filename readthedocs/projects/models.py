"""Project models."""

import fnmatch
import logging
import os
import re
from urllib.parse import urlparse

from django.conf import settings
from django.contrib.auth.models import User
from django.core.files.storage import get_storage_class
from django.db import models
from django.db.models import Prefetch
from django.urls import NoReverseMatch, reverse
from django.utils.functional import cached_property
from django.utils.translation import ugettext_lazy as _
from django_extensions.db.models import TimeStampedModel
from six.moves import shlex_quote
from taggit.managers import TaggableManager

from readthedocs.api.v2.client import api
from readthedocs.builds.constants import LATEST, STABLE, INTERNAL, EXTERNAL
from readthedocs.core.resolver import resolve, resolve_domain
from readthedocs.core.utils import broadcast, slugify
from readthedocs.projects import constants
from readthedocs.projects.exceptions import ProjectConfigurationError
from readthedocs.projects.managers import HTMLFileManager
from readthedocs.projects.querysets import (
    ChildRelatedProjectQuerySet,
    FeatureQuerySet,
    ProjectQuerySet,
    RelatedProjectQuerySet,
    HTMLFileQuerySet,
)
from readthedocs.projects.templatetags.projects_tags import sort_version_aware
from readthedocs.projects.validators import (
    validate_domain_name,
    validate_repository_url,
)
from readthedocs.projects.version_handling import determine_stable_version
from readthedocs.search.parse_json import process_file
from readthedocs.vcs_support.backends import backend_cls
from readthedocs.vcs_support.utils import Lock, NonBlockingLock

from .constants import (
    MEDIA_TYPES,
    MEDIA_TYPE_PDF,
    MEDIA_TYPE_EPUB,
    MEDIA_TYPE_HTMLZIP,
)


log = logging.getLogger(__name__)


class ProjectRelationship(models.Model):

    """
    Project to project relationship.

    This is used for subprojects
    """

    parent = models.ForeignKey(
        'Project',
        verbose_name=_('Parent'),
        related_name='subprojects',
    )
    child = models.ForeignKey(
        'Project',
        verbose_name=_('Child'),
        related_name='superprojects',
    )
    alias = models.SlugField(
        _('Alias'),
        max_length=255,
        null=True,
        blank=True,
        db_index=False,
    )

    objects = ChildRelatedProjectQuerySet.as_manager()

    def __str__(self):
        return '{} -> {}'.format(self.parent, self.child)

    def save(self, *args, **kwargs):  # pylint: disable=arguments-differ
        if not self.alias:
            self.alias = self.child.slug
        super().save(*args, **kwargs)

    # HACK
    def get_absolute_url(self):
        return resolve(self.child)


class Project(models.Model):

    """Project model."""

    # Auto fields
    pub_date = models.DateTimeField(_('Publication date'), auto_now_add=True)
    modified_date = models.DateTimeField(_('Modified date'), auto_now=True)

    # Generally from conf.py
    users = models.ManyToManyField(
        User,
        verbose_name=_('User'),
        related_name='projects',
    )
    # A DNS label can contain up to 63 characters.
    name = models.CharField(_('Name'), max_length=63)
    slug = models.SlugField(_('Slug'), max_length=63, unique=True)
    description = models.TextField(
        _('Description'),
        blank=True,
        help_text=_(
            'The reStructuredText '
            'description of the project',
        ),
    )
    repo = models.CharField(
        _('Repository URL'),
        max_length=255,
        validators=[validate_repository_url],
        help_text=_('Hosted documentation repository URL'),
        db_index=True,
    )
    repo_type = models.CharField(
        _('Repository type'),
        max_length=10,
        choices=constants.REPO_CHOICES,
        default='git',
    )
    project_url = models.URLField(
        _('Project homepage'),
        blank=True,
        help_text=_('The project\'s homepage'),
    )
    canonical_url = models.URLField(
        _('Canonical URL'),
        blank=True,
        help_text=_('URL that documentation is expected to serve from'),
    )
    single_version = models.BooleanField(
        _('Single version'),
        default=False,
        help_text=_(
            'A single version site has no translations and only your '
            '"latest" version, served at the root of the domain. Use '
            'this with caution, only turn it on if you will <b>never</b> '
            'have multiple versions of your docs.',
        ),
    )
    default_version = models.CharField(
        _('Default version'),
        max_length=255,
        default=LATEST,
        help_text=_('The version of your project that / redirects to'),
    )
    # In default_branch, None means the backend should choose the
    # appropriate branch. Eg 'master' for git
    default_branch = models.CharField(
        _('Default branch'),
        max_length=255,
        default=None,
        null=True,
        blank=True,
        help_text=_(
            'What branch "latest" points to. Leave empty '
            'to use the default value for your VCS (eg. '
            '<code>trunk</code> or <code>master</code>).',
        ),
    )
    requirements_file = models.CharField(
        _('Requirements file'),
        max_length=255,
        default=None,
        null=True,
        blank=True,
        help_text=_(
            'A <a '
            'href="https://pip.pypa.io/en/latest/user_guide.html#requirements-files">'
            'pip requirements file</a> needed to build your documentation. '
            'Path from the root of your project.',
        ),
    )
    documentation_type = models.CharField(
        _('Documentation type'),
        max_length=20,
        choices=constants.DOCUMENTATION_CHOICES,
        default='sphinx',
        help_text=_(
            'Type of documentation you are building. <a href="'
            'http://www.sphinx-doc.org/en/stable/builders.html#sphinx.builders.html.'
            'DirectoryHTMLBuilder">More info on sphinx builders</a>.',
        ),
    )

    # Project features
    cdn_enabled = models.BooleanField(_('CDN Enabled'), default=False)
    analytics_code = models.CharField(
        _('Analytics code'),
        max_length=50,
        null=True,
        blank=True,
        help_text=_(
            'Google Analytics Tracking ID '
            '(ex. <code>UA-22345342-1</code>). '
            'This may slow down your page loads.',
        ),
    )
    container_image = models.CharField(
        _('Alternative container image'),
        max_length=64,
        null=True,
        blank=True,
    )
    container_mem_limit = models.CharField(
        _('Container memory limit'),
        max_length=10,
        null=True,
        blank=True,
        help_text=_(
            'Memory limit in Docker format '
            '-- example: <code>512m</code> or <code>1g</code>',
        ),
    )
    container_time_limit = models.IntegerField(
        _('Container time limit in seconds'),
        null=True,
        blank=True,
    )
    build_queue = models.CharField(
        _('Alternate build queue id'),
        max_length=32,
        null=True,
        blank=True,
    )
    allow_promos = models.BooleanField(
        _('Allow paid advertising'),
        default=True,
        help_text=_('If unchecked, users will still see community ads.'),
    )
    ad_free = models.BooleanField(
        _('Ad-free'),
        default=False,
        help_text='If checked, do not show advertising for this project',
    )
    show_version_warning = models.BooleanField(
        _('Show version warning'),
        default=False,
        help_text=_('Show warning banner in non-stable nor latest versions.'),
    )

    # Sphinx specific build options.
    enable_epub_build = models.BooleanField(
        _('Enable EPUB build'),
        default=True,
        help_text=_(
            'Create a EPUB version of your documentation with each build.',
        ),
    )
    enable_pdf_build = models.BooleanField(
        _('Enable PDF build'),
        default=True,
        help_text=_(
            'Create a PDF version of your documentation with each build.',
        ),
    )

    # Other model data.
    path = models.CharField(
        _('Path'),
        max_length=255,
        editable=False,
        help_text=_(
            'The directory where '
            '<code>conf.py</code> lives',
        ),
    )
    conf_py_file = models.CharField(
        _('Python configuration file'),
        max_length=255,
        default='',
        blank=True,
        help_text=_(
            'Path from project root to <code>conf.py</code> file '
            '(ex. <code>docs/conf.py</code>). '
            'Leave blank if you want us to find it for you.',
        ),
    )

    featured = models.BooleanField(_('Featured'), default=False)
    skip = models.BooleanField(_('Skip'), default=False)
    install_project = models.BooleanField(
        _('Install Project'),
        help_text=_(
            'Install your project inside a virtualenv using <code>setup.py '
            'install</code>',
        ),
        default=False,
    )

    # This model attribute holds the python interpreter used to create the
    # virtual environment
    python_interpreter = models.CharField(
        _('Python Interpreter'),
        max_length=20,
        choices=constants.PYTHON_CHOICES,
        default='python3',
        help_text=_(
            'The Python interpreter used to create the virtual '
            'environment.',
        ),
    )

    use_system_packages = models.BooleanField(
        _('Use system packages'),
        help_text=_(
            'Give the virtual environment access to the global '
            'site-packages dir.',
        ),
        default=False,
    )
    privacy_level = models.CharField(
        _('Privacy Level'),
        max_length=20,
        choices=constants.PRIVACY_CHOICES,
        default=settings.DEFAULT_PRIVACY_LEVEL,
        help_text=_(
            'Level of privacy that you want on the repository.',
        ),
    )
    version_privacy_level = models.CharField(
        _('Version Privacy Level'),
        max_length=20,
        choices=constants.PRIVACY_CHOICES,
        default=settings.DEFAULT_PRIVACY_LEVEL,
        help_text=_(
            'Default level of privacy you want on built '
            'versions of documentation.',
        ),
    )

    # Subprojects
    related_projects = models.ManyToManyField(
        'self',
        verbose_name=_('Related projects'),
        blank=True,
        symmetrical=False,
        through=ProjectRelationship,
    )

    # Language bits
    language = models.CharField(
        _('Language'),
        max_length=20,
        default='en',
        help_text=_(
            'The language the project '
            'documentation is rendered in. '
            "Note: this affects your project's URL.",
        ),
        choices=constants.LANGUAGES,
    )

    programming_language = models.CharField(
        _('Programming Language'),
        max_length=20,
        default='words',
        help_text=_(
            'The primary programming language the project is written in.',
        ),
        choices=constants.PROGRAMMING_LANGUAGES,
        blank=True,
    )
    # A subproject pointed at its main language, so it can be tracked
    main_language_project = models.ForeignKey(
        'self',
        related_name='translations',
        on_delete=models.SET_NULL,
        blank=True,
        null=True,
    )

    has_valid_webhook = models.BooleanField(
        default=False,
        help_text=_('This project has been built with a webhook'),
    )
    has_valid_clone = models.BooleanField(
        default=False,
        help_text=_('This project has been successfully cloned'),
    )

    tags = TaggableManager(blank=True)
    objects = ProjectQuerySet.as_manager()
    all_objects = models.Manager()

    # Property used for storing the latest build for a project when prefetching
    LATEST_BUILD_CACHE = '_latest_build'

    class Meta:
        ordering = ('slug',)
        permissions = (
            # Translators: Permission around whether a user can view the
            # project
            ('view_project', _('View Project')),
        )

    def __str__(self):
        return self.name

    def save(self, *args, **kwargs):  # pylint: disable=arguments-differ
        from readthedocs.projects import tasks
        first_save = self.pk is None
        if not self.slug:
            # Subdomains can't have underscores in them.
            self.slug = slugify(self.name)
            if not self.slug:
                raise Exception(_('Model must have slug'))
        super().save(*args, **kwargs)
        try:
            latest = self.versions.filter(slug=LATEST).first()
            default_branch = self.get_default_branch()
            if latest and latest.identifier != default_branch:
                latest.identifier = default_branch
                latest.save()
        except Exception:
            log.exception('Failed to update latest identifier')

        try:
            if not first_save:
                log.info(
                    'Re-symlinking project and subprojects: project=%s',
                    self.slug,
                )
                broadcast(
                    type='app',
                    task=tasks.symlink_project,
                    args=[self.pk],
                )
                log.info(
                    'Re-symlinking superprojects: project=%s',
                    self.slug,
                )
                for relationship in self.superprojects.all():
                    broadcast(
                        type='app',
                        task=tasks.symlink_project,
                        args=[relationship.parent.pk],
                    )

        except Exception:
            log.exception('failed to symlink project')
        try:
            if not first_save:
                broadcast(
                    type='app',
                    task=tasks.update_static_metadata,
                    args=[self.pk],
                )
        except Exception:
            log.exception('failed to update static metadata')
        try:
            branch = self.default_branch or self.vcs_repo().fallback_branch
            if not self.versions.filter(slug=LATEST).exists():
                self.versions.create_latest(identifier=branch)
        except Exception:
            log.exception('Error creating default branches')

    def delete(self, *args, **kwargs):  # pylint: disable=arguments-differ
        from readthedocs.projects import tasks

        # Remove local FS build artifacts on the web servers
        broadcast(
            type='app',
            task=tasks.remove_dirs,
            args=[(self.doc_path,)],
        )

        # Remove build artifacts from storage
        storage_paths = []
        for type_ in MEDIA_TYPES:
            storage_paths.append(
                '{}/{}'.format(
                    type_,
                    self.slug,
                )
            )
        tasks.remove_build_storage_paths.delay(storage_paths)

        super().delete(*args, **kwargs)

    def get_absolute_url(self):
        return reverse('projects_detail', args=[self.slug])

    def get_docs_url(self, version_slug=None, lang_slug=None, private=None):
        """
        Return a URL for the docs.

        Always use http for now, to avoid content warnings.
        """
        return resolve(
            project=self,
            version_slug=version_slug,
            language=lang_slug,
            private=private,
        )

    def get_builds_url(self):
        return reverse(
            'builds_project_list',
            kwargs={
                'project_slug': self.slug,
            },
        )

    def get_canonical_url(self):
        if settings.DONT_HIT_DB:
            return api.project(self.pk).canonical_url().get()['url']
        return self.get_docs_url()

    def get_subproject_urls(self):
        """
        List subproject URLs.

        This is used in search result linking
        """
        if settings.DONT_HIT_DB:
            return [(proj['slug'], proj['canonical_url']) for proj in
                    (api.project(self.pk).subprojects().get()['subprojects'])]
        return [(proj.child.slug, proj.child.get_docs_url())
                for proj in self.subprojects.all()]

    def get_storage_path(
            self,
            type_,
            version_slug=LATEST,
            include_file=True,
            version_type=None
    ):
        """
        Get a path to a build artifact for use with Django's storage system.

        :param type_: Media content type, ie - 'pdf', 'htmlzip'
        :param version_slug: Project version slug for lookup
        :param include_file: Include file name in return
        :param version_type: Project version type
        :return: the path to an item in storage
            (can be used with ``storage.url`` to get the URL)
        """
        type_dir = type_
        # Add `external/` prefix for external versions
        if version_type == EXTERNAL:
            type_dir = f'{EXTERNAL}/{type_}'

        folder_path = '{}/{}/{}'.format(
            type_dir,
            self.slug,
            version_slug,
        )
        if include_file:
            extension = type_.replace('htmlzip', 'zip')
            return '{}/{}.{}'.format(
                folder_path,
                self.slug,
                extension,
            )
        return folder_path

    def get_production_media_path(self, type_, version_slug, include_file=True):
        """
        Used to see if these files exist so we can offer them for download.

        :param type_: Media content type, ie - 'pdf', 'zip'
        :param version_slug: Project version slug for lookup
        :param include_file: Include file name in return
        :type include_file: bool

        :returns: Full path to media file or path
        """
        if settings.DEFAULT_PRIVACY_LEVEL == 'public' or settings.DEBUG:
            path = os.path.join(
                settings.MEDIA_ROOT,
                type_,
                self.slug,
                version_slug,
            )
        else:
            path = os.path.join(
                settings.PRODUCTION_MEDIA_ARTIFACTS,
                type_,
                self.slug,
                version_slug,
            )
        if include_file:
            path = os.path.join(
                path,
                '{}.{}'.format(self.slug, type_.replace('htmlzip', 'zip')),
            )
        return path

    def get_production_media_url(self, type_, version_slug, full_path=True):
        """Get the URL for downloading a specific media file."""
        try:
            path = reverse(
                'project_download_media',
                kwargs={
                    'project_slug': self.slug,
                    'type_': type_,
                    'version_slug': version_slug,
                },
            )
        except NoReverseMatch:
            return ''
        if full_path:
            path = '//{}{}'.format(settings.PRODUCTION_DOMAIN, path)
        return path

    def subdomain(self):
        """Get project subdomain from resolver."""
        return resolve_domain(self)

    def get_downloads(self):
        downloads = {}
        downloads['htmlzip'] = self.get_production_media_url(
            'htmlzip',
            self.get_default_version(),
        )
        downloads['epub'] = self.get_production_media_url(
            'epub',
            self.get_default_version(),
        )
        downloads['pdf'] = self.get_production_media_url(
            'pdf',
            self.get_default_version(),
        )
        return downloads

    @property
    def clean_repo(self):
        if self.repo.startswith('http://github.com'):
            return self.repo.replace('http://github.com', 'https://github.com')
        return self.repo

    # Doc PATH:
    # MEDIA_ROOT/slug/checkouts/version/<repo>

    @property
    def doc_path(self):
        return os.path.join(settings.DOCROOT, self.slug.replace('_', '-'))

    def checkout_path(self, version=LATEST):
        return os.path.join(self.doc_path, 'checkouts', version)

    @property
    def pip_cache_path(self):
        """Path to pip cache."""
        if settings.GLOBAL_PIP_CACHE and settings.DEBUG:
            return settings.GLOBAL_PIP_CACHE
        return os.path.join(self.doc_path, '.cache', 'pip')

    #
    # Paths for symlinks in project doc_path.
    #
    def translations_symlink_path(self, language=None):
        """Path in the doc_path that we symlink translations."""
        if not language:
            language = self.language
        return os.path.join(self.doc_path, 'translations', language)

    #
    # End symlink paths
    #

    def full_doc_path(self, version=LATEST):
        """The path to the documentation root in the project."""
        doc_base = self.checkout_path(version)
        for possible_path in ['docs', 'doc', 'Doc']:
            if os.path.exists(os.path.join(doc_base, '%s' % possible_path)):
                return os.path.join(doc_base, '%s' % possible_path)
        # No docs directory, docs are at top-level.
        return doc_base

    def artifact_path(self, type_, version=LATEST):
        """The path to the build html docs in the project."""
        return os.path.join(self.doc_path, 'artifacts', version, type_)

    def full_build_path(self, version=LATEST):
        """The path to the build html docs in the project."""
        return os.path.join(self.conf_dir(version), '_build', 'html')

    def full_latex_path(self, version=LATEST):
        """The path to the build LaTeX docs in the project."""
        return os.path.join(self.conf_dir(version), '_build', 'latex')

    def full_epub_path(self, version=LATEST):
        """The path to the build epub docs in the project."""
        return os.path.join(self.conf_dir(version), '_build', 'epub')

    # There is currently no support for building man/dash formats, but we keep
    # the support there for existing projects. They might have already existing
    # legacy builds.

    def full_man_path(self, version=LATEST):
        """The path to the build man docs in the project."""
        return os.path.join(self.conf_dir(version), '_build', 'man')

    def full_dash_path(self, version=LATEST):
        """The path to the build dash docs in the project."""
        return os.path.join(self.conf_dir(version), '_build', 'dash')

    def full_json_path(self, version=LATEST):
        """The path to the build json docs in the project."""
        json_path = os.path.join(self.conf_dir(version), '_build', 'json')
        return json_path

    def full_singlehtml_path(self, version=LATEST):
        """The path to the build singlehtml docs in the project."""
        return os.path.join(self.conf_dir(version), '_build', 'singlehtml')

    def rtd_build_path(self, version=LATEST):
        """The destination path where the built docs are copied."""
        return os.path.join(self.doc_path, 'rtd-builds', version)

    def static_metadata_path(self):
        """The path to the static metadata JSON settings file."""
        return os.path.join(self.doc_path, 'metadata.json')

    def conf_file(self, version=LATEST):
        """Find a ``conf.py`` file in the project checkout."""
        if self.conf_py_file:
            conf_path = os.path.join(
                self.checkout_path(version),
                self.conf_py_file,
            )

            if os.path.exists(conf_path):
                log.info('Inserting conf.py file path from model')
                return conf_path

            log.warning("Conf file specified on model doesn't exist")

        files = self.find('conf.py', version)
        if not files:
            files = self.full_find('conf.py', version)
        if len(files) == 1:
            return files[0]
        for filename in files:
            # When multiples conf.py files, we look up the first one that
            # contains the `doc` word in its path and return this one
            if filename.find('doc', 70) != -1:
                return filename

        # If the project has more than one conf.py file but none of them have
        # the `doc` word in the path, we raise an error informing this to the user
        if len(files) > 1:
            raise ProjectConfigurationError(
                ProjectConfigurationError.MULTIPLE_CONF_FILES,
            )

        raise ProjectConfigurationError(ProjectConfigurationError.NOT_FOUND)

    def conf_dir(self, version=LATEST):
        conf_file = self.conf_file(version)
        if conf_file:
            return os.path.dirname(conf_file)

    @property
    def has_good_build(self):
        # Check if there is `_good_build` annotation in the Queryset.
        # Used for Database optimization.
        if hasattr(self, '_good_build'):
            return self._good_build
        return self.builds(manager=INTERNAL).filter(success=True).exists()

<<<<<<< HEAD
    @property
    def has_versions(self):
        return self.versions.exists()

    @property
    def has_aliases(self):
        return self.aliases.exists()

    def has_media(self, type_, version_slug=LATEST, version_type=None):
=======
    def has_media(self, type_, version_slug=LATEST):
>>>>>>> e12f70db
        path = self.get_production_media_path(
            type_=type_, version_slug=version_slug
        )
        if os.path.exists(path):
            return True

        if settings.RTD_BUILD_MEDIA_STORAGE:
            storage = get_storage_class(settings.RTD_BUILD_MEDIA_STORAGE)()
            storage_path = self.get_storage_path(
                type_=type_, version_slug=version_slug,
                version_type=version_type
            )
            return storage.exists(storage_path)

        return False

    def has_pdf(self, version_slug=LATEST, version_type=None):
        return self.has_media(
            MEDIA_TYPE_PDF,
            version_slug=version_slug,
            version_type=version_type
        )

    def has_epub(self, version_slug=LATEST, version_type=None):
        return self.has_media(
            MEDIA_TYPE_EPUB,
            version_slug=version_slug,
            version_type=version_type
        )

    def has_htmlzip(self, version_slug=LATEST, version_type=None):
        return self.has_media(
            MEDIA_TYPE_HTMLZIP,
            version_slug=version_slug,
            version_type=version_type
        )

<<<<<<< HEAD
    @property
    def sponsored(self):
        return False

    def vcs_repo(
            self, version=LATEST, environment=None,
            verbose_name=None, version_type=None
    ):
=======
    def vcs_repo(self, version=LATEST, environment=None):
>>>>>>> e12f70db
        """
        Return a Backend object for this project able to handle VCS commands.

        :param environment: environment to run the commands
        :type environment: doc_builder.environments.BuildEnvironment
        :param version: version slug for the backend (``LATEST`` by default)
        :type version: str
        """
        # TODO: this seems to be the only method that receives a
        # ``version.slug`` instead of a ``Version`` instance (I prefer an
        # instance here)

        backend = backend_cls.get(self.repo_type)
        if not backend:
            repo = None
        else:
            repo = backend(
                self, version, environment=environment,
                verbose_name=verbose_name, version_type=version_type
            )
        return repo

    def repo_nonblockinglock(self, version, max_lock_age=None):
        """
        Return a ``NonBlockingLock`` to acquire the lock via context manager.

        :param version: project's version that want to get the lock for.
        :param max_lock_age: time (in seconds) to consider the lock's age is old
            and grab it anyway. It default to the ``container_time_limit`` of
            the project or the default ``DOCKER_LIMITS['time']`` or
            ``REPO_LOCK_SECONDS`` or 30
        """
        if max_lock_age is None:
            max_lock_age = (
                self.container_time_limit or
                settings.DOCKER_LIMITS.get('time') or
                settings.REPO_LOCK_SECONDS
            )

        return NonBlockingLock(
            project=self,
            version=version,
            max_lock_age=max_lock_age,
        )

    def repo_lock(self, version, timeout=5, polling_interval=5):
        return Lock(self, version, timeout, polling_interval)

    def find(self, filename, version):
        """
        Find files inside the project's ``doc`` path.

        :param filename: Filename to search for in project checkout
        :param version: Version instance to set version checkout path
        """
        matches = []
        for root, __, filenames in os.walk(self.full_doc_path(version)):
            for match in fnmatch.filter(filenames, filename):
                matches.append(os.path.join(root, match))
        return matches

    def full_find(self, filename, version):
        """
        Find files inside a project's checkout path.

        :param filename: Filename to search for in project checkout
        :param version: Version instance to set version checkout path
        """
        matches = []
        for root, __, filenames in os.walk(self.checkout_path(version)):
            for match in fnmatch.filter(filenames, filename):
                matches.append(os.path.join(root, match))
        return matches

    def get_latest_build(self, finished=True):
        """
        Get latest build for project.

        :param finished: Return only builds that are in a finished state
        """
        # Check if there is `_latest_build` attribute in the Queryset.
        # Used for Database optimization.
        if hasattr(self, self.LATEST_BUILD_CACHE):
            if self._latest_build:
                return self._latest_build[0]
            return None

        kwargs = {'type': 'html'}
        if finished:
            kwargs['state'] = 'finished'
        return self.builds(manager=INTERNAL).filter(**kwargs).first()

    def api_versions(self):
        from readthedocs.builds.models import APIVersion
        ret = []
        for version_data in api.project(self.pk
                                        ).active_versions.get()['versions']:
            version = APIVersion(**version_data)
            ret.append(version)
        return sort_version_aware(ret)

    def active_versions(self):
        from readthedocs.builds.models import Version
        versions = Version.internal.public(project=self, only_active=True)
        return (
            versions.filter(built=True, active=True) |
            versions.filter(active=True, uploaded=True)
        )

    def ordered_active_versions(self, user=None):
        from readthedocs.builds.models import Version
        kwargs = {
            'project': self,
            'only_active': True,
        }
        if user:
            kwargs['user'] = user
        versions = Version.internal.public(**kwargs).select_related(
            'project',
            'project__main_language_project',
        ).prefetch_related(
            Prefetch(
                'project__superprojects',
                ProjectRelationship.objects.all().select_related('parent'),
                to_attr='_superprojects',
            ),
            Prefetch(
                'project__domains',
                Domain.objects.filter(canonical=True),
                to_attr='_canonical_domains',
            ),
        )
        return sort_version_aware(versions)

    def all_active_versions(self):
        """
        Get queryset with all active versions.

        .. note::
            This is a temporary workaround for activate_versions filtering out
            things that were active, but failed to build

        :returns: :py:class:`Version` queryset
        """
        return self.versions(manager=INTERNAL).filter(active=True)

    def get_stable_version(self):
        return self.versions.filter(slug=STABLE).first()

    def update_stable_version(self):
        """
        Returns the version that was promoted to be the new stable version.

        Return ``None`` if no update was made or if there is no version on the
        project that can be considered stable.
        """
        versions = self.versions(manager=INTERNAL).all()
        new_stable = determine_stable_version(versions)
        if new_stable:
            current_stable = self.get_stable_version()
            if current_stable:
                identifier_updated = (
                    new_stable.identifier != current_stable.identifier
                )
                if identifier_updated and current_stable.machine:
                    log.info(
                        'Update stable version: %(project)s:%(version)s',
                        {
                            'project': self.slug,
                            'version': new_stable.identifier,
                        }
                    )
                    current_stable.identifier = new_stable.identifier
                    current_stable.save()
                    return new_stable
            else:
                log.info(
                    'Creating new stable version: %(project)s:%(version)s',
                    {
                        'project': self.slug,
                        'version': new_stable.identifier,
                    }
                )
                current_stable = self.versions.create_stable(
                    type=new_stable.type,
                    identifier=new_stable.identifier,
                )
                return new_stable

    def versions_from_branch_name(self, branch):
        return (
            self.versions.filter(identifier=branch) |
            self.versions.filter(identifier='remotes/origin/%s' % branch) |
            self.versions.filter(identifier='origin/%s' % branch) |
            self.versions.filter(verbose_name=branch)
        )

    def get_default_version(self):
        """
        Get the default version (slug).

        Returns self.default_version if the version with that slug actually
        exists (is built and published). Otherwise returns 'latest'.
        """
        # latest is a special case where we don't have to check if it exists
        if self.default_version == LATEST:
            return self.default_version
        # check if the default_version exists
        version_qs = self.versions.filter(
            slug=self.default_version,
            active=True,
        )
        if version_qs.exists():
            return self.default_version
        return LATEST

    def get_default_branch(self):
        """Get the version representing 'latest'."""
        if self.default_branch:
            return self.default_branch
        return self.vcs_repo().fallback_branch

    def add_subproject(self, child, alias=None):
        subproject, __ = ProjectRelationship.objects.get_or_create(
            parent=self,
            child=child,
            alias=alias,
        )
        return subproject

    def remove_subproject(self, child):
        ProjectRelationship.objects.filter(parent=self, child=child).delete()

    def get_parent_relationship(self):
        """
        Get parent project relationship.

        It returns ``None`` if this is a top level project.
        """
        if hasattr(self, '_superprojects'):
            # Cached parent project relationship
            if self._superprojects:
                return self._superprojects[0]
            return None

        return self.superprojects.select_related('parent').first()

    def get_canonical_custom_domain(self):
        """Get the canonical custom domain or None."""
        if hasattr(self, '_canonical_domains'):
            # Cached custom domains
            if self._canonical_domains:
                return self._canonical_domains[0]
            return None

        return self.domains.filter(canonical=True).first()

    @property
    def features(self):
        return Feature.objects.for_project(self)

    def has_feature(self, feature_id):
        """
        Does project have existing feature flag.

        If the feature has a historical True value before the feature was added,
        we consider the project to have the flag. This is used for deprecating a
        feature or changing behavior for new projects
        """
        return self.features.filter(feature_id=feature_id).exists()

    def get_feature_value(self, feature, positive, negative):
        """
        Look up project feature, return corresponding value.

        If a project has a feature, return ``positive``, otherwise return
        ``negative``
        """
        return positive if self.has_feature(feature) else negative

    @property
    def show_advertising(self):
        """
        Whether this project is ad-free.

        :returns: ``True`` if advertising should be shown and ``False`` otherwise
        :rtype: bool
        """
        if self.ad_free or self.gold_owners.exists():
            return False

        return True

    @property
    def environment_variables(self):
        """
        Environment variables to build this particular project.

        :returns: dictionary with all the variables {name: value}
        :rtype: dict
        """
        return {
            variable.name: variable.value
            for variable in self.environmentvariable_set.all()
        }


class APIProject(Project):

    """
    Project proxy model for API data deserialization.

    This replaces the pattern where API data was deserialized into a mocked
    :py:class:`Project` object. This pattern was confusing, as it was not explicit
    as to what form of object you were working with -- API backed or database
    backed.

    This model preserves the Project model methods, allowing for overrides on
    model field differences. This model pattern will generally only be used on
    builder instances, where we are interacting solely with API data.
    """

    features = []

    class Meta:
        proxy = True

    def __init__(self, *args, **kwargs):
        self.features = kwargs.pop('features', [])
        environment_variables = kwargs.pop('environment_variables', {})
        ad_free = (not kwargs.pop('show_advertising', True))
        # These fields only exist on the API return, not on the model, so we'll
        # remove them to avoid throwing exceptions due to unexpected fields
        for key in ['users', 'resource_uri', 'absolute_url', 'downloads',
                    'main_language_project', 'related_projects']:
            try:
                del kwargs[key]
            except KeyError:
                pass
        super().__init__(*args, **kwargs)

        # Overwrite the database property with the value from the API
        self.ad_free = ad_free
        self._environment_variables = environment_variables

    def save(self, *args, **kwargs):
        return 0

    def has_feature(self, feature_id):
        return feature_id in self.features

    @property
    def show_advertising(self):
        """Whether this project is ad-free (don't access the database)."""
        return not self.ad_free

    @property
    def environment_variables(self):
        return self._environment_variables


class ImportedFile(models.Model):

    """
    Imported files model.

    This tracks files that are output from documentation builds, useful for
    things like CDN invalidation.
    """

    project = models.ForeignKey(
        'Project',
        verbose_name=_('Project'),
        related_name='imported_files',
    )
    version = models.ForeignKey(
        'builds.Version',
        verbose_name=_('Version'),
        related_name='imported_files',
        null=True,
    )
    name = models.CharField(_('Name'), max_length=255)
    slug = models.SlugField(_('Slug'))

    # max_length is set to 4096 because linux has a maximum path length
    # of 4096 characters for most filesystems (including EXT4).
    # https://github.com/rtfd/readthedocs.org/issues/5061
    path = models.CharField(_('Path'), max_length=4096)
    md5 = models.CharField(_('MD5 checksum'), max_length=255)
    commit = models.CharField(_('Commit'), max_length=255)
    build = models.IntegerField(_('Build id'), null=True)
    modified_date = models.DateTimeField(_('Modified date'), auto_now=True)

    def get_absolute_url(self):
        return resolve(
            project=self.project,
            version_slug=self.version.slug,
            filename=self.path,
        )

    def __str__(self):
        return '{}: {}'.format(self.name, self.project)


class HTMLFile(ImportedFile):

    """
    Imported HTML file Proxy model.

    This tracks only the HTML files for indexing to search.
    """

    class Meta:
        proxy = True

    objects = HTMLFileManager.from_queryset(HTMLFileQuerySet)()

    def get_processed_json(self):
        """
        Get the parsed JSON for search indexing.

        Check for two paths for each index file
        This is because HTMLDir can generate a file from two different places:

        * foo.rst
        * foo/index.rst

        Both lead to `foo/index.html`
        https://github.com/rtfd/readthedocs.org/issues/5368
        """
        fjson_paths = []
        basename = os.path.splitext(self.path)[0]
        fjson_paths.append(basename + '.fjson')
        if basename.endswith('/index'):
            new_basename = re.sub(r'\/index$', '', basename)
            fjson_paths.append(new_basename + '.fjson')

        full_json_path = self.project.get_production_media_path(
            type_='json', version_slug=self.version.slug, include_file=False
        )
        try:
            for fjson_path in fjson_paths:
                file_path = os.path.join(full_json_path, fjson_path)
                if os.path.exists(file_path):
                    return process_file(file_path)
        except Exception:
            log.warning(
                'Unhandled exception during search processing file: %s',
                file_path,
            )
        return {
            'headers': [],
            'content': '',
            'path': file_path,
            'title': '',
            'sections': [],
        }

    @cached_property
    def processed_json(self):
        return self.get_processed_json()


class Notification(models.Model):
    project = models.ForeignKey(Project, related_name='%(class)s_notifications')
    objects = RelatedProjectQuerySet.as_manager()

    class Meta:
        abstract = True


class EmailHook(Notification):
    email = models.EmailField()

    def __str__(self):
        return self.email


class WebHook(Notification):
    url = models.URLField(
        max_length=600,
        blank=True,
        help_text=_('URL to send the webhook to'),
    )

    def __str__(self):
        return self.url


class Domain(models.Model):

    """A custom domain name for a project."""

    project = models.ForeignKey(Project, related_name='domains')
    domain = models.CharField(
        _('Domain'),
        unique=True,
        max_length=255,
        validators=[validate_domain_name],
    )
    machine = models.BooleanField(
        default=False,
        help_text=_('This Domain was auto-created'),
    )
    cname = models.BooleanField(
        default=False,
        help_text=_('This Domain is a CNAME for the project'),
    )
    canonical = models.BooleanField(
        default=False,
        help_text=_(
            'This Domain is the primary one where the documentation is '
            'served from',
        ),
    )
    https = models.BooleanField(
        _('Use HTTPS'),
        default=False,
        help_text=_('Always use HTTPS for this domain'),
    )
    count = models.IntegerField(
        default=0,
        help_text=_('Number of times this domain has been hit'),
    )

    objects = RelatedProjectQuerySet.as_manager()

    class Meta:
        ordering = ('-canonical', '-machine', 'domain')

    def __str__(self):
        return '{domain} pointed at {project}'.format(
            domain=self.domain,
            project=self.project.name,
        )

    def save(self, *args, **kwargs):  # pylint: disable=arguments-differ
        from readthedocs.projects import tasks
        parsed = urlparse(self.domain)
        if parsed.scheme or parsed.netloc:
            self.domain = parsed.netloc
        else:
            self.domain = parsed.path
        super().save(*args, **kwargs)
        broadcast(
            type='app',
            task=tasks.symlink_domain,
            args=[self.project.pk, self.domain],
        )

    def delete(self, *args, **kwargs):  # pylint: disable=arguments-differ
        from readthedocs.projects import tasks
        broadcast(
            type='app',
            task=tasks.symlink_domain,
            args=[self.project.pk, self.domain, True],
        )
        super().delete(*args, **kwargs)


class Feature(models.Model):

    """
    Project feature flags.

    Features should generally be added here as choices, however features may
    also be added dynamically from a signal in other packages. Features can be
    added by external packages with the use of signals::

        @receiver(pre_init, sender=Feature)
        def add_features(sender, **kwargs):
            sender.FEATURES += (('blah', 'BLAH'),)

    The FeatureForm will grab the updated list on instantiation.
    """

    # Feature constants - this is not a exhaustive list of features, features
    # may be added by other packages
    USE_SPHINX_LATEST = 'use_sphinx_latest'
    ALLOW_DEPRECATED_WEBHOOKS = 'allow_deprecated_webhooks'
    PIP_ALWAYS_UPGRADE = 'pip_always_upgrade'
    SKIP_SUBMODULES = 'skip_submodules'
    DONT_OVERWRITE_SPHINX_CONTEXT = 'dont_overwrite_sphinx_context'
    MKDOCS_THEME_RTD = 'mkdocs_theme_rtd'
    API_LARGE_DATA = 'api_large_data'
    DONT_SHALLOW_CLONE = 'dont_shallow_clone'
    USE_TESTING_BUILD_IMAGE = 'use_testing_build_image'
    SHARE_SPHINX_DOCTREE = 'share_sphinx_doctree'
    DEFAULT_TO_MKDOCS_0_17_3 = 'default_to_mkdocs_0_17_3'
    CLEAN_AFTER_BUILD = 'clean_after_build'
    ENABLE_EXTERNAL_VERSION_BUILD = 'enable_external_version_build'
    UPDATE_CONDA_STARTUP = 'update_conda_startup'

    FEATURES = (
        (USE_SPHINX_LATEST, _('Use latest version of Sphinx')),
        (ALLOW_DEPRECATED_WEBHOOKS, _('Allow deprecated webhook views')),
        (PIP_ALWAYS_UPGRADE, _('Always run pip install --upgrade')),
        (SKIP_SUBMODULES, _('Skip git submodule checkout')),
        (
            DONT_OVERWRITE_SPHINX_CONTEXT,
            _(
                'Do not overwrite context vars in conf.py with Read the Docs context',
            ),
        ),
        (
            MKDOCS_THEME_RTD,
            _('Use Read the Docs theme for MkDocs as default theme'),
        ),
        (
            DONT_SHALLOW_CLONE,
            _('Do not shallow clone when cloning git repos'),
        ),
        (
            USE_TESTING_BUILD_IMAGE,
            _('Use Docker image labelled as `testing` to build the docs'),
        ),
        (
            API_LARGE_DATA,
            _('Try alternative method of posting large data'),
        ),
        (
            SHARE_SPHINX_DOCTREE,
            _('Use shared directory for doctrees'),
        ),
        (
            DEFAULT_TO_MKDOCS_0_17_3,
            _('Install mkdocs 0.17.3 by default'),
        ),
        (
            CLEAN_AFTER_BUILD,
            _('Clean all files used in the build process'),
        ),
        (
            ENABLE_EXTERNAL_VERSION_BUILD,
            _('Enable project to build on pull/merge requests'),
        ),
        (
            UPDATE_CONDA_STARTUP,
            _('Upgrade conda before creating the environment'),
        ),
    )

    projects = models.ManyToManyField(
        Project,
        blank=True,
    )
    # Feature is not implemented as a ChoiceField, as we don't want validation
    # at the database level on this field. Arbitrary values are allowed here.
    feature_id = models.CharField(
        _('Feature identifier'),
        max_length=32,
        unique=True,
    )
    add_date = models.DateTimeField(
        _('Date feature was added'),
        auto_now_add=True,
    )
    default_true = models.BooleanField(
        _('Historical default is True'),
        default=False,
    )

    objects = FeatureQuerySet.as_manager()

    def __str__(self):
        return '{} feature'.format(self.get_feature_display(),)

    def get_feature_display(self):
        """
        Implement display name field for fake ChoiceField.

        Because the field is not a ChoiceField here, we need to manually
        implement this behavior.
        """
        return dict(self.FEATURES).get(self.feature_id, self.feature_id)


class EnvironmentVariable(TimeStampedModel, models.Model):
    name = models.CharField(
        max_length=128,
        help_text=_('Name of the environment variable'),
    )
    value = models.CharField(
        max_length=2048,
        help_text=_('Value of the environment variable'),
    )
    project = models.ForeignKey(
        Project,
        on_delete=models.CASCADE,
        help_text=_('Project where this variable will be used'),
    )

    def __str__(self):
        return self.name

    def save(self, *args, **kwargs):  # pylint: disable=arguments-differ
        self.value = shlex_quote(self.value)
        return super().save(*args, **kwargs)<|MERGE_RESOLUTION|>--- conflicted
+++ resolved
@@ -775,19 +775,7 @@
             return self._good_build
         return self.builds(manager=INTERNAL).filter(success=True).exists()
 
-<<<<<<< HEAD
-    @property
-    def has_versions(self):
-        return self.versions.exists()
-
-    @property
-    def has_aliases(self):
-        return self.aliases.exists()
-
     def has_media(self, type_, version_slug=LATEST, version_type=None):
-=======
-    def has_media(self, type_, version_slug=LATEST):
->>>>>>> e12f70db
         path = self.get_production_media_path(
             type_=type_, version_slug=version_slug
         )
@@ -825,18 +813,10 @@
             version_type=version_type
         )
 
-<<<<<<< HEAD
-    @property
-    def sponsored(self):
-        return False
-
     def vcs_repo(
             self, version=LATEST, environment=None,
             verbose_name=None, version_type=None
     ):
-=======
-    def vcs_repo(self, version=LATEST, environment=None):
->>>>>>> e12f70db
         """
         Return a Backend object for this project able to handle VCS commands.
 
