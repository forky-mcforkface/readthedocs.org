"""Tasks related to projects, including fetching repository code, cleaning
``conf.py`` files, and rebuilding documentation.
"""
import fnmatch
import os
import shutil
import json
import logging
import socket
import requests
import datetime

from celery import task
from django.conf import settings
from django.core.urlresolvers import reverse
from django.utils.translation import ugettext_lazy as _
from slumber.exceptions import HttpClientError

from builds.models import Build, Version
from core.utils import send_email, run_on_app_servers
from doc_builder.loader import loading as builder_loading
from doc_builder.base import restoring_chdir
from doc_builder.environments import DockerEnvironment
from projects.exceptions import ProjectImportError
from projects.models import ImportedFile, Project
from projects.utils import run, make_api_version, make_api_project
from projects.constants import LOG_TEMPLATE
from projects import symlinks
from privacy.loader import Syncer
from tastyapi import api, apiv2
from search.parse_json import process_all_json_files
from search.utils import process_mkdocs_json
from restapi.utils import index_search_request
from vcs_support import utils as vcs_support_utils
import tastyapi

try:
    from readthedocs.projects.signals import before_vcs, after_vcs, before_build, after_build
except:
    from projects.signals import before_vcs, after_vcs, before_build, after_build


log = logging.getLogger(__name__)

HTML_ONLY = getattr(settings, 'HTML_ONLY_PROJECTS', ())


@task(default_retry_delay=7 * 60, max_retries=5)
@restoring_chdir
def update_docs(pk, version_pk=None, build_pk=None, record=True, docker=False,
                pdf=True, man=True, epub=True, dash=True,
                search=True, force=False, intersphinx=True, localmedia=True,
                api=None, basic=False, **kwargs):
    """
    The main entry point for updating documentation.

    It handles all of the logic around whether a project is imported or we
    created it.  Then it will build the html docs and other requested parts.

    `pk`
        Primary key of the project to update

    `record`
        Whether or not to keep a record of the update in the database. Useful
        for preventing changes visible to the end-user when running commands
        from the shell, for example.

    """
    # Dependency injection to allow for testing
    if api is None:
        api = tastyapi.api
        apiv2 = tastyapi.apiv2
    else:
        apiv2 = api

<<<<<<< HEAD
    try:
        project_data = api.project(pk).get()
    except HttpClientError:
        log.exception(LOG_TEMPLATE.format(project=pk, version='', msg='Failed to get project data on build. Erroring.'))
=======
    start_time = datetime.datetime.utcnow()

    project_data = api.project(pk).get()
>>>>>>> 65b9b573
    project = make_api_project(project_data)
    # Don't build skipped projects
    if project.skip:
        log.info(LOG_TEMPLATE.format(project=project.slug, version='', msg='Skipping'))
        return
    else:
        log.info(LOG_TEMPLATE.format(project=project.slug, version='', msg='Building'))
    version = ensure_version(api, project, version_pk)
    build = create_build(build_pk)
    results = {}

    # Build Servery stuff
    try:
        record_build(api=api, build=build, record=record, results=results, state='cloning')
        vcs_results = setup_vcs(version, build, api)
        if vcs_results:
            results.update(vcs_results)

        if project.documentation_type == 'auto':
            update_documentation_type(version, apiv2)

        if docker or settings.DOCKER_ENABLE:
            record_build(api=api, build=build, record=record, results=results, state='building')
            docker = DockerEnvironment(version)
            build_results = docker.build()
            results.update(build_results)
        else:
            record_build(api=api, build=build, record=record, results=results, state='installing')
            setup_results = setup_environment(version)
            results.update(setup_results)

            record_build(api=api, build=build, record=record, results=results, state='building')
            build_results = build_docs(version, force, pdf, man, epub, dash, search, localmedia)
            results.update(build_results)

    except vcs_support_utils.LockTimeout, e:
        results['checkout'] = (423, "", "Version locked, retrying in 5 minutes.")
        log.info(LOG_TEMPLATE.format(project=version.project.slug,
                                     version=version.slug, msg="Unable to lock, will retry"))
        # http://celery.readthedocs.org/en/3.0/userguide/tasks.html#retrying
        # Should completely retry the task for us until max_retries is exceeded
        update_docs.retry(exc=e, throw=False)
    except ProjectImportError, e:
        results['checkout'] = (404, "", 'Failed to import project; skipping build.\n\nError\n-----\n\n%s' % e.message)
        # Close out build in finally with error.
        pass
    except Exception, e:
        log.error(LOG_TEMPLATE.format(project=version.project.slug,
                                      version=version.slug, msg="Top-level Build Failure"), exc_info=True)
    finally:
        record_build(api=api, build=build, record=record, results=results, state='finished', start_time=start_time)
        record_pdf(api=api, record=record, results=results, state='finished', version=version)
        log.info(LOG_TEMPLATE.format(project=version.project.slug, version='', msg='Build finished'))

    build_id = build.get('id')
    # Web Server Tasks
    if build_id:
        finish_build.delay(
            version_pk=version.pk,
            build_pk=build_id,
            hostname=socket.gethostname(),
            html=results.get('html', [404])[0] == 0,
            localmedia=results.get('localmedia', [404])[0] == 0,
            search=results.get('search', [404])[0] == 0,
            pdf=results.get('pdf', [404])[0] == 0,
            epub=results.get('epub', [404])[0] == 0,
        )


def ensure_version(api, project, version_pk):
    """
    Ensure we're using a sane version.
    """

    if version_pk:
        version_data = api.version(version_pk).get()
    else:
        version_data = api.version(project.slug).get(slug='latest')['objects'][0]
    version = make_api_version(version_data)
    return version


def update_documentation_type(version, api):
    """
    Automatically determine the doc type for a user.
    """

    checkout_path = version.project.checkout_path(version.slug)
    os.chdir(checkout_path)
    files = run('find .')[1].split('\n')
    markdown = sphinx = 0
    for filename in files:
        if fnmatch.fnmatch(filename, '*.md') or fnmatch.fnmatch(filename, '*.markdown'):
            markdown += 1
        elif fnmatch.fnmatch(filename, '*.rst'):
            sphinx += 1
    ret = 'sphinx'
    if markdown > sphinx:
        ret = 'mkdocs'
    project_data = api.project(version.project.pk).get()
    project_data['documentation_type'] = ret
    api.project(version.project.pk).put(project_data)
    version.project.documentation_type = ret


def docker_build(version, pdf=True, man=True, epub=True, dash=True,
                 search=True, force=False, intersphinx=True, localmedia=True):
    """
    The code that executes inside of docker
    """
    environment_results = setup_environment(version)
    results = build_docs(version=version, force=force, pdf=pdf, man=man,
                         epub=epub, dash=dash, search=search, localmedia=localmedia)
    results.update(environment_results)
    return results


def setup_vcs(version, build, api):
    """
    Update the checkout of the repo to make sure it's the latest.
    This also syncs versions in the DB.
    """

    log.info(LOG_TEMPLATE.format(project=version.project.slug,
                                 version=version.slug, msg='Updating docs from VCS'))
    try:
        update_output = update_imported_docs(version.pk, api)
        commit = version.project.vcs_repo(version.slug).commit
        if commit:
            build['commit'] = commit
    except ProjectImportError:
        log.error(LOG_TEMPLATE.format(project=version.project.slug, version=version.slug,
                                      msg='Failed to import project; skipping build'), exc_info=True)
        raise
    return update_output


@task()
def update_imported_docs(version_pk, api=None):
    """
    Check out or update the given project's repository.
    """
    if api is None:
        api = tastyapi.api

    version_data = api.version(version_pk).get()
    version = make_api_version(version_data)
    project = version.project
    ret_dict = {}

    # Make Dirs
    if not os.path.exists(project.doc_path):
        os.makedirs(project.doc_path)

    if not project.vcs_repo():
        raise ProjectImportError(("Repo type '{0}' unknown".format(project.repo_type)))

    with project.repo_nonblockinglock(version=version,
                                      max_lock_age=getattr(settings, 'REPO_LOCK_SECONDS', 30)):

        before_vcs.send(sender=version)
        # Get the actual code on disk
        if version:
            log.info(
                LOG_TEMPLATE.format(
                    project=project.slug,
                    version=version.slug,
                    msg='Checking out version {slug}: {identifier}'.format(
                        slug=version.slug,
                        identifier=version.identifier
                    )
                )
            )
            version_slug = version.slug
            version_repo = project.vcs_repo(version_slug)
            ret_dict['checkout'] = version_repo.checkout(
                version.identifier,
            )
        else:
            # Does this ever get called?
            log.info(LOG_TEMPLATE.format(
                project=project.slug, version=version.slug, msg='Updating to latest revision'))
            version_slug = 'latest'
            version_repo = project.vcs_repo(version_slug)
            ret_dict['checkout'] = version_repo.update()

        after_vcs.send(sender=version)

        # Update tags/version

        version_post_data = {'repo': version_repo.repo_url}

        if version_repo.supports_tags:
            version_post_data['tags'] = [
                {'identifier': v.identifier,
                 'verbose_name': v.verbose_name,
                 } for v in version_repo.tags
            ]

        if version_repo.supports_branches:
            version_post_data['branches'] = [
                {'identifier': v.identifier,
                 'verbose_name': v.verbose_name,
                 } for v in version_repo.branches
            ]

        try:
            apiv2.project(project.pk).sync_versions.post(version_post_data)
        except Exception, e:
            print "Sync Versions Exception: %s" % e.message
    return ret_dict


def setup_environment(version):
    """
    Build the virtualenv and install the project into it.

    Always build projects with a virtualenv.
    """
    ret_dict = {}
    project = version.project
    build_dir = os.path.join(project.venv_path(version=version.slug), 'build')
    if os.path.exists(build_dir):
        log.info(LOG_TEMPLATE.format(project=project.slug, version=version.slug, msg='Removing existing build dir'))
        shutil.rmtree(build_dir)
    if project.use_system_packages:
        site_packages = '--system-site-packages'
    else:
        site_packages = '--no-site-packages'
    # Here the command has been modified to support different
    # interpreters.
    ret_dict['venv'] = run(
        '{cmd} {site_packages} {path}'.format(
            cmd='virtualenv-2.7 -p {interpreter}'.format(
                interpreter=project.python_interpreter),
            site_packages=site_packages,
            path=project.venv_path(version=version.slug)
        )
    )
    # Other code expects sphinx-build to be installed inside the
    # virtualenv.  Using the -I option makes sure it gets installed
    # even if it is already installed system-wide (and
    # --system-site-packages is used)
    if project.use_system_packages:
        ignore_option = '-I'
    else:
        ignore_option = ''

    wheeldir = os.path.join(settings.SITE_ROOT, 'deploy', 'wheels')
    ret_dict['doc_builder'] = run(
        (
            '{cmd} install --use-wheel --find-links={wheeldir} -U {ignore_option} '
            'sphinx==1.2.2 virtualenv==1.10.1 setuptools==1.1 docutils==0.11 mkdocs==0.11.1 mock==1.0.1 pillow==2.6.1'
            ' readthedocs-sphinx-ext==0.4.4'
        ).format(
            cmd=project.venv_bin(version=version.slug, bin='pip'),
            ignore_option=ignore_option,
            wheeldir=wheeldir,
        )
    )

    # Handle requirements

    requirements_file_path = project.requirements_file
    checkout_path = project.checkout_path(version.slug)
    if not requirements_file_path:
        docs_dir = builder_loading.get(project.documentation_type)(version).docs_dir()
        for path in [docs_dir, '']:
            for req_file in ['pip_requirements.txt', 'requirements.txt']:
                test_path = os.path.join(checkout_path, path, req_file)
                print('Testing %s' % test_path)
                if os.path.exists(test_path):
                    requirements_file_path = test_path
                    break

    if requirements_file_path:
        os.chdir(checkout_path)
        ret_dict['requirements'] = run(
            '{cmd} install --exists-action=w -r {requirements}'.format(
                cmd=project.venv_bin(version=version.slug, bin='pip'),
                requirements=requirements_file_path))

    # Handle setup.py

    os.chdir(project.checkout_path(version.slug))
    if os.path.isfile("setup.py"):
        if getattr(settings, 'USE_PIP_INSTALL', False):
            ret_dict['install'] = run(
                '{cmd} install --ignore-installed .'.format(
                    cmd=project.venv_bin(version=version.slug, bin='pip')))
        else:
            ret_dict['install'] = run(
                '{cmd} setup.py install --force'.format(
                    cmd=project.venv_bin(version=version.slug,
                                         bin='python')))
    else:
        ret_dict['install'] = (999, "", "No setup.py, skipping install")
    return ret_dict


@task()
def build_docs(version, force, pdf, man, epub, dash, search, localmedia):
    """
    This handles the actual building of the documentation
    """

    project = version.project
    results = {}

    before_build.send(sender=version)

    with project.repo_nonblockinglock(version=version,
                                      max_lock_age=getattr(settings, 'REPO_LOCK_SECONDS', 30)):
        html_builder = builder_loading.get(project.documentation_type)(version)
        if force:
            html_builder.force()
        html_builder.append_conf()
        results['html'] = html_builder.build()
        if results['html'][0] == 0:
            html_builder.move()

        # Gracefully attempt to move files via task on web workers.
        try:
            move_files.delay(
                version_pk=version.pk,
                html=True,
                hostname=socket.gethostname(),
            )
        except socket.error:
            pass

        fake_results = (999, "Project Skipped, Didn't build",
                        "Project Skipped, Didn't build")
        if 'mkdocs' in project.documentation_type:
            if search:
                try:
                    search_builder = builder_loading.get('mkdocs_json')(version)
                    results['search'] = search_builder.build()
                    if results['search'][0] == 0:
                        search_builder.move()
                except:
                    log.error(LOG_TEMPLATE.format(
                        project=project.slug, version=version.slug, msg="JSON Build Error"), exc_info=True)

        if 'sphinx' in project.documentation_type:
            # Search builder. Creates JSON from docs and sends it to the
            # server.
            if search:
                try:
                    search_builder = builder_loading.get(
                        'sphinx_search')(version)
                    results['search'] = search_builder.build()
                    if results['search'][0] == 0:
                        # Copy json for safe keeping
                        search_builder.move()
                except:
                    log.error(LOG_TEMPLATE.format(
                        project=project.slug, version=version.slug, msg="JSON Build Error"), exc_info=True)
            # Local media builder for singlepage HTML download archive
            if localmedia:
                try:
                    localmedia_builder = builder_loading.get(
                        'sphinx_singlehtmllocalmedia')(version)
                    results['localmedia'] = localmedia_builder.build()
                    if results['localmedia'][0] == 0:
                        localmedia_builder.move()
                except:
                    log.error(LOG_TEMPLATE.format(
                        project=project.slug, version=version.slug, msg="Local Media HTML Build Error"), exc_info=True)

            # Optional build steps
            if version.project.slug not in HTML_ONLY and not project.skip:
                if pdf:
                    pdf_builder = builder_loading.get('sphinx_pdf')(version)
                    results['pdf'] = pdf_builder.build()
                    # Always move pdf results even when there's an error.
                    # if pdf_results[0] == 0:
                    pdf_builder.move()
                else:
                    results['pdf'] = fake_results
                if epub:
                    epub_builder = builder_loading.get('sphinx_epub')(version)
                    results['epub'] = epub_builder.build()
                    if results['epub'][0] == 0:
                        epub_builder.move()
                else:
                    results['epub'] = fake_results

    after_build.send(sender=version)

    return results


def create_build(build_pk):
    """
    Old placeholder for build creation. Now it just gets it from the database.
    """
    if build_pk:
        build = api.build(build_pk).get()
        for key in ['project', 'version', 'resource_uri', 'absolute_uri']:
            if key in build:
                del build[key]
    else:
        build = {}
    return build


def record_build(api, record, build, results, state, start_time=None):
    """
    Record a build by hitting the API.

    Returns nothing
    """

    if not record:
        return None

    setup_steps = ['checkout', 'venv', 'doc_builder', 'requirements', 'install']
    output_steps = ['html']
    all_steps = setup_steps + output_steps

    build['state'] = state
    if 'html' in results:
        build['success'] = results['html'][0] == 0
    else:
        build['success'] = False

    # Set global state
    # for step in all_steps:
    #     if results.get(step, False):
    #         if results.get(step)[0] != 0:
    #             results['success'] = False

    build['exit_code'] = max([results.get(step, [0])[0] for step in all_steps])

    build['setup'] = build['setup_error'] = ""
    build['output'] = build['error'] = ""

    if start_time:
        build['length'] = (datetime.datetime.utcnow() - start_time).total_seconds()

    for step in setup_steps:
        if step in results:
            build['setup'] += "\n\n%s\n-----\n\n" % step
            try:
                build['setup'] += results.get(step)[1]
            except (IndexError, TypeError):
                pass
            build['setup_error'] += "\n\n%s\n-----\n\n" % step
            try:
                build['setup_error'] += results.get(step)[2]
            except (IndexError, TypeError):
                pass

    for step in output_steps:
        if step in results:
            build['output'] += "\n\n%s\n-----\n\n" % step
            try:
                build['output'] += results.get(step)[1]
            except (IndexError, TypeError):
                pass
            build['error'] += "\n\n%s\n-----\n\n" % step
            try:
                build['error'] += results.get(step)[2]
            except (IndexError, TypeError):
                pass

    # Attempt to stop unicode errors on build reporting
    for key, val in build.items():
        if isinstance(val, basestring):
            build[key] = val.decode('utf-8', 'ignore')

    try:
        api.build(build['id']).put(build)
    except Exception:
        log.error("Unable to post a new build", exc_info=True)


def record_pdf(api, record, results, state, version):
    if not record or 'sphinx' not in version.project.documentation_type:
        return None
    try:
        if 'pdf' in results:
            pdf_exit = results['pdf'][0]
            pdf_success = pdf_exit == 0
            pdf_output = results['pdf'][1]
            pdf_error = results['pdf'][2]
        else:
            pdf_exit = 999
            pdf_success = False
            pdf_output = pdf_error = "PDF Failed"

        pdf_output = pdf_output.decode('utf-8', 'ignore')
        pdf_error = pdf_error.decode('utf-8', 'ignore')

        api.build.post(dict(
            state=state,
            project='/api/v1/project/%s/' % version.project.pk,
            version='/api/v1/version/%s/' % version.pk,
            success=pdf_success,
            type='pdf',
            output=pdf_output,
            error=pdf_error,
            exit_code=pdf_exit,
        ))
    except Exception:
        log.error(LOG_TEMPLATE.format(project=version.project.slug,
                                      version=version.slug, msg="Unable to post a new build"), exc_info=True)


###########
# Web tasks
###########


@task(queue='web')
def finish_build(version_pk, build_pk, hostname=None, html=False, localmedia=False, search=False, pdf=False, epub=False):
    """
    Build Finished, do house keeping bits
    """
    version = Version.objects.get(pk=version_pk)
    build = Build.objects.get(pk=build_pk)

    if html:
        version.active = True
        version.built = True
        version.save()

    move_files(
        version_pk=version_pk,
        hostname=hostname,
        html=html,
        localmedia=localmedia,
        search=search,
        pdf=pdf,
        epub=epub,
    )

    symlinks.symlink_cnames(version)
    symlinks.symlink_translations(version)
    symlinks.symlink_subprojects(version)
    if version.project.single_version:
        symlinks.symlink_single_version(version)
    else:
        symlinks.remove_symlink_single_version(version)

    # Delayed tasks
    update_static_metadata.delay(version.project.pk)
    fileify.delay(version.pk, commit=build.commit)
    update_search.delay(version.pk, commit=build.commit)
    if not html and version.slug != 'stable' and build.exit_code != 423:
        send_notifications.delay(version.pk, build_pk=build.pk)


@task(queue='web')
def move_files(version_pk, hostname, html=False, localmedia=False, search=False, pdf=False, epub=False):
    version = Version.objects.get(pk=version_pk)

    if html:
        from_path = version.project.artifact_path(version=version.slug, type=version.project.documentation_type)
        target = version.project.rtd_build_path(version.slug)
        Syncer.copy(from_path, target, host=hostname)

    if 'sphinx' in version.project.documentation_type:
        if localmedia:
            from_path = version.project.artifact_path(version=version.slug, type='sphinx_localmedia')
            to_path = version.project.get_production_media_path(type='htmlzip', version_slug=version.slug, include_file=False)
            Syncer.copy(from_path, to_path, host=hostname)
        if search:
            from_path = version.project.artifact_path(version=version.slug, type='sphinx_search')
            to_path = version.project.get_production_media_path(type='json', version_slug=version.slug, include_file=False)
            Syncer.copy(from_path, to_path, host=hostname)
        # Always move PDF's because the return code lies.
        if pdf:
            from_path = version.project.artifact_path(version=version.slug, type='sphinx_pdf')
            to_path = version.project.get_production_media_path(type='pdf', version_slug=version.slug, include_file=False)
            Syncer.copy(from_path, to_path, host=hostname)
        if epub:
            from_path = version.project.artifact_path(version=version.slug, type='sphinx_epub')
            to_path = version.project.get_production_media_path(type='epub', version_slug=version.slug, include_file=False)
            Syncer.copy(from_path, to_path, host=hostname)

    if 'mkdocs' in version.project.documentation_type:
        if search:
            from_path = version.project.artifact_path(version=version.slug, type='mkdocs_json')
            to_path = version.project.get_production_media_path(type='json', version_slug=version.slug, include_file=False)
            Syncer.copy(from_path, to_path, host=hostname)


@task(queue='web')
def update_search(version_pk, commit):

    version = Version.objects.get(pk=version_pk)

    if 'sphinx' in version.project.documentation_type:
        page_list = process_all_json_files(version, build_dir=False)
    elif 'mkdocs' in version.project.documentation_type:
        page_list = process_mkdocs_json(version, build_dir=False)
    else:
        log.error('Unknown documentation type: %s' % version.project.documentation_type)
        return

    log_msg = ' '.join([page['path'] for page in page_list])
    log.info("(Search Index) Sending Data: %s [%s]" % (version.project.slug, log_msg))
    index_search_request(version=version, page_list=page_list, commit=commit)


@task(queue='web')
def fileify(version_pk, commit):
    """
    Create ImportedFile objects for all of a version's files.

    This is a prereq for indexing the docs for search.
    It also causes celery-haystack to kick off an index of the file.
    """
    version = Version.objects.get(pk=version_pk)
    project = version.project

    if not commit:
        log.info(LOG_TEMPLATE.format(
            project=project.slug, version=version.slug, msg='Imported File not being built because no commit information'))

    path = project.rtd_build_path(version.slug)
    if path:
        log.info(LOG_TEMPLATE.format(
            project=project.slug, version=version.slug, msg='Creating ImportedFiles'))
        for root, dirnames, filenames in os.walk(path):
            for filename in filenames:
                if fnmatch.fnmatch(filename, '*.html'):
                    dirpath = os.path.join(root.replace(path, '').lstrip('/'),
                                           filename.lstrip('/'))
                    obj, created = ImportedFile.objects.get_or_create(
                        project=project,
                        version=version,
                        path=dirpath,
                        name=filename,
                        commit=commit,
                    )
                    if not created:
                        obj.save()
        # Delete ImportedFiles from previous versions
        ImportedFile.objects.filter(project=project, version=version).exclude(commit=commit).delete()
    else:
        log.info(LOG_TEMPLATE.format(project=project.slug, version=version.slug, msg='No ImportedFile files'))


@task(queue='web')
def send_notifications(version_pk, build_pk):
    version = Version.objects.get(pk=version_pk)
    build = Build.objects.get(pk=build_pk)

    for hook in version.project.webhook_notifications.all():
        webhook_notification(version, build, hook.url)
    for email in version.project.emailhook_notifications.all().values_list('email', flat=True):
        email_notification(version, build, email)


def email_notification(version, build, email):
    log.debug(LOG_TEMPLATE.format(project=version.project.slug, version=version.slug,
                                  msg='sending email to: %s' % email))
    context = {'version': version,
               'project': version.project,
               'build': build,
               'build_url': 'https://{0}{1}'.format(
                   getattr(settings, 'PRODUCTION_DOMAIN', 'readthedocs.org'),
                   build.get_absolute_url()),
               'unsub_url': 'https://{0}{1}'.format(
                   getattr(settings, 'PRODUCTION_DOMAIN', 'readthedocs.org'),
                   reverse('projects_notifications', args=[version.project.slug])),
               }

    if build.commit:
        title = _('Failed: {project.name} ({commit})').format(commit=build.commit[:8], **context)
    else:
        title = _('Failed: {project.name} ({version.verbose_name})').format(**context)

    send_email(
        email,
        title,
        template='projects/email/build_failed.txt',
        template_html='projects/email/build_failed.html',
        context=context
    )


def webhook_notification(version, build, hook_url):
    data = json.dumps({
        'name': project.name,
        'slug': project.slug,
        'build': {
            'id': build.id,
            'success': build.success,
            'date': build.date.strftime('%Y-%m-%d %H:%M:%S'),
        }
    })
    log.debug(LOG_TEMPLATE.format(project=project.slug, version='', msg='sending notification to: %s' % hook_url))
    requests.post(hook_url, data=data)


@task(queue='web')
def update_static_metadata(project_pk, path=None):
    """Update static metadata JSON file

    Metadata settings include the following project settings:

    version
      The default version for the project, default: `latest`

    language
      The default language for the project, default: `en`

    languages
      List of languages built by linked translation projects.
    """
    project = Project.objects.get(pk=project_pk)
    if not path:
        path = project.static_metadata_path()

    log.info(LOG_TEMPLATE.format(
        project=project.slug,
        version='',
        msg='Updating static metadata',
    ))
    translations = [trans.language for trans in project.translations.all()]
    languages = set(translations)
    # Convert to JSON safe types
    metadata = {
        'version': project.default_version,
        'language': project.language,
        'languages': list(languages),
        'single_version': project.single_version,
    }
    try:
        fh = open(path, 'w+')
        json.dump(metadata, fh)
        fh.close()
        Syncer.copy(path, path, host=socket.gethostname(), file=True)
    except (AttributeError, IOError) as e:
        log.debug(LOG_TEMPLATE.format(
            project=project.slug,
            version='',
            msg='Cannot write to metadata.json: {0}'.format(e)
        ))


#@periodic_task(run_every=crontab(hour="*", minute="*/5", day_of_week="*"))
def update_docs_pull(record=False, pdf=False, man=False, force=False):
    """
    A high-level interface that will update all of the projects.

    This is mainly used from a cronjob or management command.
    """
    for version in Version.objects.filter(built=True):
        try:
            update_docs(
                pk=version.project.pk, version_pk=version.pk, record=record, pdf=pdf, man=man)
        except Exception, e:
            log.error("update_docs_pull failed", exc_info=True)

##############
# Random Tasks
##############


@task()
def remove_dir(path):
    """
    Remove a directory on the build/celery server.

    This is mainly a wrapper around shutil.rmtree so that app servers
    can kill things on the build server.
    """
    log.info("Removing %s" % path)
    shutil.rmtree(path)


@task(queue='web')
def clear_artifacts(version_pk):
    """ Remove artifacts from the web servers. """
    version = Version.objects.get(pk=version_pk)
    run_on_app_servers('rm -rf %s' % version.project.get_production_media_path(type='pdf', version_slug=version.slug))
    run_on_app_servers('rm -rf %s' % version.project.get_production_media_path(type='epub', version_slug=version.slug))
    run_on_app_servers('rm -rf %s' % version.project.get_production_media_path(type='htmlzip', version_slug=version.slug))
    run_on_app_servers('rm -rf %s' % version.project.rtd_build_path(version=version.slug))

# @task()
# def update_config_from_json(version_pk):
#     """
#     Check out or update the given project's repository.
#     """
# Remove circular import
#     from projects.forms import ImportProjectForm
#     version_data = api.version(version_pk).get()
#     version = make_api_version(version_data)
#     project = version.project
#     log.debug(LOG_TEMPLATE.format(project=project.slug, version=version.slug, msg="Checking for json config"))
#     try:
#         rtd_json = open(os.path.join(
#             project.checkout_path(version.slug),
#             '.rtd.json'
#         ))
#         json_obj = json.load(rtd_json)
#         for key in json_obj.keys():
# Treat the defined fields on the Import form as
# the canonical list of allowed user editable fields.
# This is in essense just another UI for that form.
#             if key not in ImportProjectForm._meta.fields:
#                 del json_obj[key]
#     except IOError:
#         log.debug(LOG_TEMPLATE.format(project=project.slug, version=version.slug, msg="No rtd.json found."))
#         return None

#     project_data = api.project(project.pk).get()
#     project_data.update(json_obj)
#     api.project(project.pk).put(project_data)
#     log.debug(LOG_TEMPLATE.format(project=project.slug, version=version.slug, msg="Updated from JSON."))

# def update_state(version):
#     """
#     Keep state between the repo and the database
#     """
#     log.debug(LOG_TEMPLATE.format(project=version.project.slug, version=version.slug, msg='Setting config values from .rtd.yml'))
#     try:
#         update_config_from_json(version.pk)
#     except Exception, e:
# Never kill the build, but log the error
#         log.error(LOG_TEMPLATE.format(project=version.project.slug, version=version.slug, msg='Failure in config parsing code: %s ' % e.message))


# @task()
# def zenircbot_notification(version_id):
#     version = version.objects.get(id=version_id)
#     message = "build of %s successful" % version
#     redis_obj = redis.redis(**settings.redis)
# irc = getattr(settings, 'irc_channel', '#readthedocs-build')
#     try:
#         redis_obj.publish('out',
#                           json.dumps({
#                               'version': 1,
#                               'type': 'privmsg',
#                               'data': {
#                                   'to': irc,
#                                   'message': message,
#                               }
#                           }))
#     except redis.connectionerror:
#         return

# @task()
# def clear_artifacts(version_pk):
#     """ Remove artifacts from the build server. """
# Stop doing this for now as it causes 403s if people build things back to
# back some times because of a race condition
#     version_data = api.version(version_pk).get()
#     version = make_api_version(version_data)
#     run('rm -rf %s' % version.project.full_epub_path(version.slug))
#     run('rm -rf %s' % version.project.full_man_path(version.slug))
#     run('rm -rf %s' % version.project.full_build_path(version.slug))
#     run('rm -rf %s' % version.project.full_latex_path(version.slug))

# @periodic_task(run_every=crontab(hour="*/12", minute="*", day_of_week="*"))
# def update_mirror_docs():
#     """
#     A periodic task used to update all projects that we mirror.
#     """
#     record = False
#     current = datetime.datetime.now()
# Only record one build a day, at midnight.
#     if current.hour == 0 and current.minute == 0:
#         record = True
#     data = apiv2.project().get(mirror=True, page_size=500)
#     for project_data in data['results']:
#         p = make_api_project(project_data)
#         update_docs(pk=p.pk, record=record)<|MERGE_RESOLUTION|>--- conflicted
+++ resolved
@@ -73,16 +73,12 @@
     else:
         apiv2 = api
 
-<<<<<<< HEAD
+    start_time = datetime.datetime.utcnow()
+    
     try:
         project_data = api.project(pk).get()
     except HttpClientError:
         log.exception(LOG_TEMPLATE.format(project=pk, version='', msg='Failed to get project data on build. Erroring.'))
-=======
-    start_time = datetime.datetime.utcnow()
-
-    project_data = api.project(pk).get()
->>>>>>> 65b9b573
     project = make_api_project(project_data)
     # Don't build skipped projects
     if project.skip:
