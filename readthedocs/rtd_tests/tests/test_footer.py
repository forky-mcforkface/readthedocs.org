--- conflicted
+++ resolved
@@ -434,7 +434,6 @@
 
     def test_version_queries(self):
         # The number of Versions shouldn't impact the number of queries
-<<<<<<< HEAD
         with mock.patch('readthedocs.api.v2.views.footer_views.increase_page_view_count') as mocked:
             mocked.side_effect = None
 
@@ -449,30 +448,12 @@
                     identifier=identifier,
                     type=TAG,
                     active=True,
+                    built=True
                 )
 
             with self.assertNumQueries(self.EXPECTED_QUERIES):
                 response = self.render()
                 self.assertContains(response, '0.99.0')
-=======
-        with self.assertNumQueries(self.EXPECTED_QUERIES):
-            response = self.render()
-            self.assertContains(response, '0.8.1')
-
-        for patch in range(3):
-            identifier = '0.99.{}'.format(patch)
-            self.pip.versions.create(
-                verbose_name=identifier,
-                identifier=identifier,
-                type=TAG,
-                active=True,
-                built=True,
-            )
-
-        with self.assertNumQueries(self.EXPECTED_QUERIES):
-            response = self.render()
-            self.assertContains(response, '0.99.0')
->>>>>>> 86525737
 
     def test_domain_queries(self):
         # Setting up a custom domain shouldn't impact the number of queries
