--- conflicted
+++ resolved
@@ -99,16 +99,10 @@
     url(r'^search/project/', SearchView.as_view(), name='haystack_project'),
     #url(r'^search/', include('haystack.urls')),
     url(r'^admin/', include(admin.site.urls)),
-<<<<<<< HEAD
-    url(r'^dashboard/', include('projects.urls.private')),
-    url(r'^github', 'core.views.github_build', name='github_build'),
-    url(r'^gitlab', 'core.views.gitlab_build', name='gitlab_build'),
-    url(r'^bitbucket', 'core.views.bitbucket_build', name='bitbucket_build'),
-=======
     url(r'^dashboard/', include('readthedocs.projects.urls.private')),
     url(r'^github', 'readthedocs.core.views.github_build', name='github_build'),
+    url(r'^gitlab', 'readthedocs.core.views.gitlab_build', name='gitlab_build'),
     url(r'^bitbucket', 'readthedocs.core.views.bitbucket_build', name='bitbucket_build'),
->>>>>>> c36fc62a
     url((r'^build/'
          r'(?P<project_id_or_slug>{project_slug})'.format(**pattern_opts)),
         'readthedocs.core.views.generic_build',
