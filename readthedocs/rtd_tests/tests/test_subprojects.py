--- conflicted
+++ resolved
@@ -149,37 +149,20 @@
 
     def setUp(self):
         with mock.patch('readthedocs.projects.models.broadcast'):
-<<<<<<< HEAD
-            with mock.patch('readthedocs.projects.models.update_static_metadata'):
-                self.owner = create_user(username='owner', password='test')
-                self.tester = create_user(username='tester', password='test')
-                self.pip = get(Project, slug='pip', users=[self.owner], main_language_project=None)
-                self.subproject = get(Project, slug='sub', language='ja', users=[
-                                      self.owner], main_language_project=None)
-                self.translation = get(Project, slug='trans', language='ja', users=[
-                                       self.owner], main_language_project=None)
-                self.pip.add_subproject(self.subproject)
-                self.pip.translations.add(self.translation)
-=======
             self.owner = create_user(username='owner', password='test')
             self.tester = create_user(username='tester', password='test')
             self.pip = fixture.get(Project, slug='pip', users=[self.owner], main_language_project=None)
-            self.subproject = fixture.get(Project, slug='sub', language='ja',
-                                          users=[ self.owner],
-                                          main_language_project=None)
-            self.translation = fixture.get(Project, slug='trans', language='ja',
-                                           users=[ self.owner],
-                                           main_language_project=None)
+            self.subproject = fixture.get(Project, slug='sub', language='ja', users=[
+                                  self.owner], main_language_project=None)
+            self.translation = fixture.get(Project, slug='trans', language='ja', users=[
+                                   self.owner], main_language_project=None)
             self.pip.add_subproject(self.subproject)
             self.pip.translations.add(self.translation)
 
-    @override_settings(PRODUCTION_DOMAIN='readthedocs.org')
-    def test_resolver_subproject_alias(self):
->>>>>>> 2d4e004b
         relation = self.pip.subprojects.first()
         relation.alias = 'sub_alias'
         relation.save()
-        get(Project, slug='sub_alias', language='ya')
+        fixture.get(Project, slug='sub_alias', language='ya')
 
 
     @override_settings(PRODUCTION_DOMAIN='readthedocs.org')
