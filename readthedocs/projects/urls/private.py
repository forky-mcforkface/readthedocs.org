"""Project URLs for authenticated users."""

from django.conf.urls import url
from django.contrib.auth.decorators import login_required
from django.views.generic.base import RedirectView

from readthedocs.constants import pattern_opts
from readthedocs.projects.backends.views import ImportDemoView, ImportWizardView
from readthedocs.projects.views import private
from readthedocs.projects.views.private import (
    DomainCreate,
    DomainDelete,
    DomainList,
    DomainUpdate,
    EnvironmentVariableCreate,
    EnvironmentVariableDelete,
    EnvironmentVariableDetail,
    EnvironmentVariableList,
    ImportView,
    IntegrationCreate,
    IntegrationDelete,
    IntegrationDetail,
    IntegrationExchangeDetail,
    IntegrationList,
    IntegrationWebhookSync,
    ProjectAdvancedUpdate,
    ProjectAdvertisingUpdate,
    ProjectDashboard,
    ProjectDelete,
<<<<<<< HEAD
    ProjectTranslations,
    ProjectTranslationsDelete,
=======
    ProjectRedirects,
    ProjectRedirectsDelete,
>>>>>>> 307aad4d
    ProjectUpdate,
    ProjectUsersCreateList,
    ProjectUsersDelete,
)


urlpatterns = [
    url(r'^$', ProjectDashboard.as_view(), name='projects_dashboard'),
    url(
        r'^import/$', ImportView.as_view(wizard_class=ImportWizardView),
        {'wizard': ImportWizardView}, name='projects_import',
    ),
    url(
        r'^import/manual/$', ImportWizardView.as_view(),
        name='projects_import_manual',
    ),
    url(
        r'^import/manual/demo/$', ImportDemoView.as_view(),
        name='projects_import_demo',
    ),
    url(
        r'^(?P<project_slug>[-\w]+)/$',
        login_required(
            RedirectView.as_view(pattern_name='projects_detail', permanent=True),
        ),
        name='projects_manage',
    ),
    url(
        r'^(?P<project_slug>[-\w]+)/edit/$', ProjectUpdate.as_view(),
        name='projects_edit',
    ),
    url(
        r'^(?P<project_slug>[-\w]+)/advanced/$',
        ProjectAdvancedUpdate.as_view(), name='projects_advanced',
    ),
    url(
        r'^(?P<project_slug>[-\w]+)/version/(?P<version_slug>[^/]+)/delete_html/$',
        private.project_version_delete_html, name='project_version_delete_html',
    ),
    url(
        r'^(?P<project_slug>[-\w]+)/version/(?P<version_slug>[^/]+)/$',
        private.project_version_detail, name='project_version_detail',
    ),
    url(
        r'^(?P<project_slug>[-\w]+)/delete/$',
        ProjectDelete.as_view(),
        name='projects_delete',
    ),
    url(
        r'^(?P<project_slug>[-\w]+)/users/$',
        ProjectUsersCreateList.as_view(),
        name='projects_users',
    ),
    url(
        r'^(?P<project_slug>[-\w]+)/users/delete/$',
        ProjectUsersDelete.as_view(),
        name='projects_users_delete',
    ),
    url(
        r'^(?P<project_slug>[-\w]+)/notifications/$',
        private.project_notifications, name='projects_notifications',
    ),
    url(
        r'^(?P<project_slug>[-\w]+)/notifications/delete/$',
        private.project_notifications_delete, name='projects_notification_delete',
    ),
    url(
        r'^(?P<project_slug>[-\w]+)/translations/$',
        ProjectTranslations.as_view(),
        name='projects_translations',
    ),
    url(
        r'^(?P<project_slug>[-\w]+)/translations/delete/(?P<child_slug>[-\w]+)/$',  # noqa
        ProjectTranslationsDelete.as_view(),
        name='projects_translations_delete',
    ),
    url(
        r'^(?P<project_slug>[-\w]+)/redirects/$',
        ProjectRedirects.as_view(),
        name='projects_redirects',
    ),
    url(
        r'^(?P<project_slug>[-\w]+)/redirects/delete/$',
        ProjectRedirectsDelete.as_view(),
        name='projects_redirects_delete',
    ),
    url(
        r'^(?P<project_slug>[-\w]+)/advertising/$',
        ProjectAdvertisingUpdate.as_view(), name='projects_advertising',
    ),
    url(
        r'^(?P<project_slug>[-\w]+)/search-analytics/$',
        private.search_analytics_view, name='projects_search_analytics',
    ),
]

domain_urls = [
    url(
        r'^(?P<project_slug>[-\w]+)/domains/$',
        DomainList.as_view(),
        name='projects_domains',
    ),
    url(
        r'^(?P<project_slug>[-\w]+)/domains/create/$',
        DomainCreate.as_view(),
        name='projects_domains_create',
    ),
    url(
        r'^(?P<project_slug>[-\w]+)/domains/(?P<domain_pk>[-\w]+)/edit/$',
        DomainUpdate.as_view(),
        name='projects_domains_edit',
    ),
    url(
        r'^(?P<project_slug>[-\w]+)/domains/(?P<domain_pk>[-\w]+)/delete/$',
        DomainDelete.as_view(),
        name='projects_domains_delete',
    ),
]

urlpatterns += domain_urls

integration_urls = [
    url(
        r'^(?P<project_slug>{project_slug})/integrations/$'.format(
            **pattern_opts
        ),
        IntegrationList.as_view(),
        name='projects_integrations',
    ),
    url(
        r'^(?P<project_slug>{project_slug})/integrations/sync/$'.format(
            **pattern_opts
        ),
        IntegrationWebhookSync.as_view(),
        name='projects_integrations_webhooks_sync',
    ),
    url(
        (
            r'^(?P<project_slug>{project_slug})/integrations/create/$'.format(
                **pattern_opts
            )
        ),
        IntegrationCreate.as_view(),
        name='projects_integrations_create',
    ),
    url(
        (
            r'^(?P<project_slug>{project_slug})/'
            r'integrations/(?P<integration_pk>{integer_pk})/$'.format(
                **pattern_opts
            )
        ),
        IntegrationDetail.as_view(),
        name='projects_integrations_detail',
    ),
    url(
        (
            r'^(?P<project_slug>{project_slug})/'
            r'integrations/(?P<integration_pk>{integer_pk})/'
            r'exchange/(?P<exchange_pk>[-\w]+)/$'.format(**pattern_opts)
        ),
        IntegrationExchangeDetail.as_view(),
        name='projects_integrations_exchanges_detail',
    ),
    url(
        (
            r'^(?P<project_slug>{project_slug})/'
            r'integrations/(?P<integration_pk>{integer_pk})/sync/$'.format(
                **pattern_opts
            )
        ),
        IntegrationWebhookSync.as_view(),
        name='projects_integrations_webhooks_sync',
    ),
    url(
        (
            r'^(?P<project_slug>{project_slug})/'
            r'integrations/(?P<integration_pk>{integer_pk})/delete/$'.format(
                **pattern_opts
            )
        ),
        IntegrationDelete.as_view(),
        name='projects_integrations_delete',
    ),
]

urlpatterns += integration_urls

subproject_urls = [
    url(
        r'^(?P<project_slug>{project_slug})/subprojects/$'.format(
            **pattern_opts
        ),
        private.ProjectRelationshipList.as_view(),
        name='projects_subprojects',
    ),
    url(
        (
            r'^(?P<project_slug>{project_slug})/subprojects/create/$'.format(
                **pattern_opts
            )
        ),
        private.ProjectRelationshipCreate.as_view(),
        name='projects_subprojects_create',
    ),
    url(
        (
            r'^(?P<project_slug>{project_slug})/'
            r'subprojects/(?P<subproject_slug>{project_slug})/edit/$'.format(
                **pattern_opts
            )
        ),
        private.ProjectRelationshipUpdate.as_view(),
        name='projects_subprojects_update',
    ),
    url(
        (
            r'^(?P<project_slug>{project_slug})/'
            r'subprojects/(?P<subproject_slug>{project_slug})/delete/$'.format(
                **pattern_opts
            )
        ),
        private.ProjectRelationshipDelete.as_view(),
        name='projects_subprojects_delete',
    ),
]

urlpatterns += subproject_urls

environmentvariable_urls = [
    url(
        r'^(?P<project_slug>[-\w]+)/environmentvariables/$',
        EnvironmentVariableList.as_view(),
        name='projects_environmentvariables',
    ),
    url(
        r'^(?P<project_slug>[-\w]+)/environmentvariables/create/$',
        EnvironmentVariableCreate.as_view(),
        name='projects_environmentvariables_create',
    ),
    url(
        r'^(?P<project_slug>[-\w]+)/environmentvariables/(?P<environmentvariable_pk>[-\w]+)/$',
        EnvironmentVariableDetail.as_view(),
        name='projects_environmentvariables_detail',
    ),
    url(
        r'^(?P<project_slug>[-\w]+)/environmentvariables/(?P<environmentvariable_pk>[-\w]+)/delete/$',  # noqa
        EnvironmentVariableDelete.as_view(),
        name='projects_environmentvariables_delete',
    ),
]

urlpatterns += environmentvariable_urls<|MERGE_RESOLUTION|>--- conflicted
+++ resolved
@@ -27,19 +27,15 @@
     ProjectAdvertisingUpdate,
     ProjectDashboard,
     ProjectDelete,
-<<<<<<< HEAD
-    ProjectTranslations,
-    ProjectTranslationsDelete,
-=======
     ProjectRedirects,
     ProjectRedirectsDelete,
->>>>>>> 307aad4d
+    ProjectTranslationsDelete,
+    ProjectTranslationsListAndCreate,
     ProjectUpdate,
     ProjectUsersCreateList,
     ProjectUsersDelete,
 )
 
-
 urlpatterns = [
     url(r'^$', ProjectDashboard.as_view(), name='projects_dashboard'),
     url(
@@ -102,7 +98,7 @@
     ),
     url(
         r'^(?P<project_slug>[-\w]+)/translations/$',
-        ProjectTranslations.as_view(),
+        ProjectTranslationsListAndCreate.as_view(),
         name='projects_translations',
     ),
     url(
