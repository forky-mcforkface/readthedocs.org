--- conflicted
+++ resolved
@@ -24,13 +24,8 @@
 from readthedocs.builds.constants import LATEST
 from readthedocs.builds.models import Version
 from readthedocs.builds.views import BuildTriggerMixin
-<<<<<<< HEAD
 from readthedocs.projects.models import ImportedFile, Project
 from readthedocs.search.documents import PageDocument
-=======
-from readthedocs.projects.models import Project
-from readthedocs.search.indexes import PageIndex
->>>>>>> 7a541825
 from readthedocs.search.views import LOG_TEMPLATE
 
 from .base import ProjectOnboardMixin
@@ -266,56 +261,11 @@
         )
 
     if query:
-<<<<<<< HEAD
         req = PageDocument.simple_search(query=query)
         filtered_query = (req.filter('term', project=project.slug)
                              .filter('term', version=version_slug))
         paginated_query = filtered_query[:50]
         results = paginated_query.execute()
-=======
-
-        kwargs = {}
-        body = {
-            'query': {
-                'bool': {
-                    'should': [
-                        {'match': {'title': {'query': query, 'boost': 10}}},
-                        {'match': {'headers': {'query': query, 'boost': 5}}},
-                        {'match': {'content': {'query': query}}},
-                    ],
-                },
-            },
-            'highlight': {
-                'fields': {
-                    'title': {},
-                    'headers': {},
-                    'content': {},
-                },
-            },
-            'fields': ['title', 'project', 'version', 'path'],
-            'filter': {
-                'and': [
-                    {'term': {'project': project_slug}},
-                    {'term': {'version': version_slug}},
-                ],
-            },
-            'size': 50,  # TODO: Support pagination.
-        }
-
-        # Add routing to optimize search by hitting the right shard.
-        kwargs['routing'] = project_slug
-
-        results = PageIndex().search(body, **kwargs)
-    else:
-        results = {}
-
-    if results:
-        # pre and post 1.0 compat
-        for num, hit in enumerate(results['hits']['hits']):
-            for key, val in list(hit['fields'].items()):
-                if isinstance(val, list):
-                    results['hits']['hits'][num]['fields'][key] = val[0]
->>>>>>> 7a541825
 
     return render(
         request,
