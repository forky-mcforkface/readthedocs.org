"""Project models."""

import fnmatch
import logging
import os
import re
from urllib.parse import urlparse

from allauth.socialaccount.providers import registry as allauth_registry
from django.conf import settings
from django.contrib.auth.models import User
from django.core.files.storage import get_storage_class
from django.db import models
from django.db.models import Prefetch
from django.urls import NoReverseMatch, reverse
from django.utils.functional import cached_property
from django.utils.translation import ugettext_lazy as _
from django_extensions.db.models import TimeStampedModel
from shlex import quote
from taggit.managers import TaggableManager

from readthedocs.api.v2.client import api
from readthedocs.builds.constants import LATEST, STABLE, INTERNAL, EXTERNAL
from readthedocs.core.resolver import resolve, resolve_domain
from readthedocs.core.utils import broadcast, slugify
<<<<<<< HEAD
from readthedocs.constants import pattern_opts
=======
from readthedocs.doc_builder.constants import DOCKER_LIMITS
>>>>>>> 0d7901eb
from readthedocs.projects import constants
from readthedocs.projects.exceptions import ProjectConfigurationError
from readthedocs.projects.managers import HTMLFileManager
from readthedocs.projects.querysets import (
    ChildRelatedProjectQuerySet,
    FeatureQuerySet,
    ProjectQuerySet,
    RelatedProjectQuerySet,
    HTMLFileQuerySet,
)
from readthedocs.projects.templatetags.projects_tags import sort_version_aware
from readthedocs.projects.validators import (
    validate_domain_name,
    validate_repository_url,
)
from readthedocs.projects.version_handling import determine_stable_version
from readthedocs.search.parse_json import process_file, process_mkdocs_index_file
from readthedocs.vcs_support.backends import backend_cls
from readthedocs.vcs_support.utils import Lock, NonBlockingLock

from .constants import (
    MEDIA_TYPES,
    MEDIA_TYPE_PDF,
    MEDIA_TYPE_EPUB,
    MEDIA_TYPE_HTMLZIP,
)


log = logging.getLogger(__name__)
DOC_PATH_PREFIX = getattr(settings, 'DOC_PATH_PREFIX', '')


class ProjectRelationship(models.Model):

    """
    Project to project relationship.

    This is used for subprojects
    """

    parent = models.ForeignKey(
        'Project',
        verbose_name=_('Parent'),
        related_name='subprojects',
        on_delete=models.CASCADE,
    )
    child = models.ForeignKey(
        'Project',
        verbose_name=_('Child'),
        related_name='superprojects',
        on_delete=models.CASCADE,
    )
    alias = models.SlugField(
        _('Alias'),
        max_length=255,
        null=True,
        blank=True,
        db_index=False,
    )

    objects = ChildRelatedProjectQuerySet.as_manager()

    def __str__(self):
        return '{} -> {}'.format(self.parent, self.child)

    def save(self, *args, **kwargs):  # pylint: disable=arguments-differ
        if not self.alias:
            self.alias = self.child.slug
        super().save(*args, **kwargs)

    # HACK
    def get_absolute_url(self):
        return resolve(self.child)


class Project(models.Model):

    """Project model."""

    # Auto fields
    pub_date = models.DateTimeField(_('Publication date'), auto_now_add=True)
    modified_date = models.DateTimeField(_('Modified date'), auto_now=True)

    # Generally from conf.py
    users = models.ManyToManyField(
        User,
        verbose_name=_('User'),
        related_name='projects',
    )
    # A DNS label can contain up to 63 characters.
    name = models.CharField(_('Name'), max_length=63)
    slug = models.SlugField(_('Slug'), max_length=63, unique=True)
    description = models.TextField(
        _('Description'),
        blank=True,
        help_text=_(
            'The reStructuredText '
            'description of the project',
        ),
    )
    repo = models.CharField(
        _('Repository URL'),
        max_length=255,
        validators=[validate_repository_url],
        help_text=_('Hosted documentation repository URL'),
        db_index=True,
    )
    repo_type = models.CharField(
        _('Repository type'),
        max_length=10,
        choices=constants.REPO_CHOICES,
        default='git',
    )
    project_url = models.URLField(
        _('Project homepage'),
        blank=True,
        help_text=_('The project\'s homepage'),
    )
    canonical_url = models.URLField(
        _('Canonical URL'),
        blank=True,
        help_text=_('URL that documentation is expected to serve from'),
    )
    single_version = models.BooleanField(
        _('Single version'),
        default=False,
        help_text=_(
            'A single version site has no translations and only your '
            '"latest" version, served at the root of the domain. Use '
            'this with caution, only turn it on if you will <b>never</b> '
            'have multiple versions of your docs.',
        ),
    )
    default_version = models.CharField(
        _('Default version'),
        max_length=255,
        default=LATEST,
        help_text=_('The version of your project that / redirects to'),
    )
    # In default_branch, None means the backend should choose the
    # appropriate branch. Eg 'master' for git
    default_branch = models.CharField(
        _('Default branch'),
        max_length=255,
        default=None,
        null=True,
        blank=True,
        help_text=_(
            'What branch "latest" points to. Leave empty '
            'to use the default value for your VCS (eg. '
            '<code>trunk</code> or <code>master</code>).',
        ),
    )
    requirements_file = models.CharField(
        _('Requirements file'),
        max_length=255,
        default=None,
        null=True,
        blank=True,
        help_text=_(
            'A <a '
            'href="https://pip.pypa.io/en/latest/user_guide.html#requirements-files">'
            'pip requirements file</a> needed to build your documentation. '
            'Path from the root of your project.',
        ),
    )
    documentation_type = models.CharField(
        _('Documentation type'),
        max_length=20,
        choices=constants.DOCUMENTATION_CHOICES,
        default='sphinx',
        help_text=_(
            'Type of documentation you are building. <a href="'
            'http://www.sphinx-doc.org/en/stable/builders.html#sphinx.builders.html.'
            'DirectoryHTMLBuilder">More info on sphinx builders</a>.',
        ),
    )
    urlconf = models.CharField(
        _('Documentation URL Configuration'),
        max_length=255,
        default=None,
        null=True,
        blank=False,
        help_text=_(
            'Supports the following keys: $language, $version, $subproject, $filename. '
            'An example `$language/$version/$filename`.'
            'https://docs.djangoproject.com/en/2.2/topics/http/urls/#path-converters'
        ),
    )

    # Project features
    cdn_enabled = models.BooleanField(_('CDN Enabled'), default=False)
    analytics_code = models.CharField(
        _('Analytics code'),
        max_length=50,
        null=True,
        blank=True,
        help_text=_(
            'Google Analytics Tracking ID '
            '(ex. <code>UA-22345342-1</code>). '
            'This may slow down your page loads.',
        ),
    )
    container_image = models.CharField(
        _('Alternative container image'),
        max_length=64,
        null=True,
        blank=True,
    )
    container_mem_limit = models.CharField(
        _('Container memory limit'),
        max_length=10,
        null=True,
        blank=True,
        help_text=_(
            'Memory limit in Docker format '
            '-- example: <code>512m</code> or <code>1g</code>',
        ),
    )
    container_time_limit = models.IntegerField(
        _('Container time limit in seconds'),
        null=True,
        blank=True,
    )
    build_queue = models.CharField(
        _('Alternate build queue id'),
        max_length=32,
        null=True,
        blank=True,
    )
    max_concurrent_builds = models.IntegerField(
        _('Maximum concurrent builds allowed for this project'),
        null=True,
        blank=True,
    )
    allow_promos = models.BooleanField(
        _('Allow paid advertising'),
        default=True,
        help_text=_('If unchecked, users will still see community ads.'),
    )
    ad_free = models.BooleanField(
        _('Ad-free'),
        default=False,
        help_text='If checked, do not show advertising for this project',
    )
    show_version_warning = models.BooleanField(
        _('Show version warning'),
        default=False,
        help_text=_('Show warning banner in non-stable nor latest versions.'),
    )

    # Sphinx specific build options.
    enable_epub_build = models.BooleanField(
        _('Enable EPUB build'),
        default=True,
        help_text=_(
            'Create a EPUB version of your documentation with each build.',
        ),
    )
    enable_pdf_build = models.BooleanField(
        _('Enable PDF build'),
        default=True,
        help_text=_(
            'Create a PDF version of your documentation with each build.',
        ),
    )

    # Other model data.
    path = models.CharField(
        _('Path'),
        max_length=255,
        editable=False,
        help_text=_(
            'The directory where '
            '<code>conf.py</code> lives',
        ),
    )
    conf_py_file = models.CharField(
        _('Python configuration file'),
        max_length=255,
        default='',
        blank=True,
        help_text=_(
            'Path from project root to <code>conf.py</code> file '
            '(ex. <code>docs/conf.py</code>). '
            'Leave blank if you want us to find it for you.',
        ),
    )

    featured = models.BooleanField(_('Featured'), default=False)
    skip = models.BooleanField(_('Skip'), default=False)
    install_project = models.BooleanField(
        _('Install Project'),
        help_text=_(
            'Install your project inside a virtualenv using <code>setup.py '
            'install</code>',
        ),
        default=False,
    )

    # This model attribute holds the python interpreter used to create the
    # virtual environment
    python_interpreter = models.CharField(
        _('Python Interpreter'),
        max_length=20,
        choices=constants.PYTHON_CHOICES,
        default='python3',
        help_text=_(
            'The Python interpreter used to create the virtual '
            'environment.',
        ),
    )

    use_system_packages = models.BooleanField(
        _('Use system packages'),
        help_text=_(
            'Give the virtual environment access to the global '
            'site-packages dir.',
        ),
        default=False,
    )
    privacy_level = models.CharField(
        _('Privacy Level'),
        max_length=20,
        choices=constants.PRIVACY_CHOICES,
        default=settings.DEFAULT_PRIVACY_LEVEL,
        help_text=_(
            'Level of privacy that you want on the repository.',
        ),
    )

    # Subprojects
    related_projects = models.ManyToManyField(
        'self',
        verbose_name=_('Related projects'),
        blank=True,
        symmetrical=False,
        through=ProjectRelationship,
    )

    # Language bits
    language = models.CharField(
        _('Language'),
        max_length=20,
        default='en',
        help_text=_(
            'The language the project '
            'documentation is rendered in. '
            "Note: this affects your project's URL.",
        ),
        choices=constants.LANGUAGES,
    )

    programming_language = models.CharField(
        _('Programming Language'),
        max_length=20,
        default='words',
        help_text=_(
            'The primary programming language the project is written in.',
        ),
        choices=constants.PROGRAMMING_LANGUAGES,
        blank=True,
    )
    # A subproject pointed at its main language, so it can be tracked
    main_language_project = models.ForeignKey(
        'self',
        related_name='translations',
        on_delete=models.SET_NULL,
        blank=True,
        null=True,
    )

    has_valid_webhook = models.BooleanField(
        default=False,
        help_text=_('This project has been built with a webhook'),
    )
    has_valid_clone = models.BooleanField(
        default=False,
        help_text=_('This project has been successfully cloned'),
    )

    tags = TaggableManager(blank=True)
    objects = ProjectQuerySet.as_manager()
    all_objects = models.Manager()

    # Property used for storing the latest build for a project when prefetching
    LATEST_BUILD_CACHE = '_latest_build'

    class Meta:
        ordering = ('slug',)

    def __str__(self):
        return self.name

    def save(self, *args, **kwargs):  # pylint: disable=arguments-differ
        from readthedocs.projects import tasks
        first_save = self.pk is None
        if not self.slug:
            # Subdomains can't have underscores in them.
            self.slug = slugify(self.name)
            if not self.slug:
                raise Exception(_('Model must have slug'))
        super().save(*args, **kwargs)
        try:
            latest = self.versions.filter(slug=LATEST).first()
            default_branch = self.get_default_branch()
            if latest and latest.identifier != default_branch:
                latest.identifier = default_branch
                latest.save()
        except Exception:
            log.exception('Failed to update latest identifier')

        try:
            branch = self.get_default_branch()
            if not self.versions.filter(slug=LATEST).exists():
                self.versions.create_latest(identifier=branch)
        except Exception:
            log.exception('Error creating default branches')

    def delete(self, *args, **kwargs):  # pylint: disable=arguments-differ
        from readthedocs.projects.tasks import clean_project_resources

        # Remove extra resources
        clean_project_resources(self)

        super().delete(*args, **kwargs)

    def get_absolute_url(self):
        return reverse('projects_detail', args=[self.slug])

    def get_docs_url(self, version_slug=None, lang_slug=None, external=False):
        """
        Return a URL for the docs.

        ``external`` defaults False because we only link external versions in very specific places
        """
        return resolve(
            project=self,
            version_slug=version_slug,
            language=lang_slug,
            external=external,
        )

    def get_builds_url(self):
        return reverse(
            'builds_project_list',
            kwargs={
                'project_slug': self.slug,
            },
        )

    def get_canonical_url(self):
        if settings.DONT_HIT_DB:
            return api.project(self.pk).canonical_url().get()['url']
        return self.get_docs_url()

    def get_subproject_urls(self):
        """
        List subproject URLs.

        This is used in search result linking
        """
        if settings.DONT_HIT_DB:
            return [(proj['slug'], proj['canonical_url']) for proj in
                    (api.project(self.pk).subprojects().get()['subprojects'])]
        return [(proj.child.slug, proj.child.get_docs_url())
                for proj in self.subprojects.all()]

    def get_storage_paths(self):
        """
        Get the paths of all artifacts used by the project.

        :return: the path to an item in storage
                 (can be used with ``storage.url`` to get the URL).
        """
        storage_paths = [
            f'{type_}/{self.slug}'
            for type_ in MEDIA_TYPES
        ]
        return storage_paths

    def get_storage_path(
            self,
            type_,
            version_slug=LATEST,
            include_file=True,
            version_type=None
    ):
        """
        Get a path to a build artifact for use with Django's storage system.

        :param type_: Media content type, ie - 'pdf', 'htmlzip'
        :param version_slug: Project version slug for lookup
        :param include_file: Include file name in return
        :param version_type: Project version type
        :return: the path to an item in storage
            (can be used with ``storage.url`` to get the URL)
        """
        type_dir = type_
        # Add `external/` prefix for external versions
        if version_type == EXTERNAL:
            type_dir = f'{EXTERNAL}/{type_}'

        folder_path = '{}/{}/{}'.format(
            type_dir,
            self.slug,
            version_slug,
        )
        if include_file:
            extension = type_.replace('htmlzip', 'zip')
            return '{}/{}.{}'.format(
                folder_path,
                self.slug,
                extension,
            )
        return folder_path

    def get_production_media_url(self, type_, version_slug):
        """Get the URL for downloading a specific media file."""
        # Use project domain for full path --same domain as docs
        # (project-slug.{PUBLIC_DOMAIN} or docs.project.com)
        domain = self.subdomain()

        # NOTE: we can't use ``reverse('project_download_media')`` here
        # because this URL only exists in El Proxito and this method is
        # accessed from Web instance

        if self.is_subproject:
            # docs.example.com/_/downloads/<alias>/<lang>/<ver>/pdf/
            path = f'//{domain}/{DOC_PATH_PREFIX}downloads/{self.alias}/{self.language}/{version_slug}/{type_}/'  # noqa
        else:
            # docs.example.com/_/downloads/<lang>/<ver>/pdf/
            path = f'//{domain}/{DOC_PATH_PREFIX}downloads/{self.language}/{version_slug}/{type_}/'

        return path

    @property
    def real_urlconf(self):
        """
        Convert User's URLConf into a proper django URLConf.

        This replaces the user-facing syntax with the regex syntax.
        """
        to_convert = self.urlconf

        # We should standardize these names so we can loop over them easier
        to_convert = to_convert.replace(
            '$version',
            '(?P<version_slug>%s)' % pattern_opts['version_slug']
        )
        to_convert = to_convert.replace(
            '$language',
            '(?P<lang_slug>%s)' % pattern_opts['lang_slug']
        )
        to_convert = to_convert.replace(
            '$filename',
            '(?P<filename>%s)' % pattern_opts['filename_slug']
        )
        to_convert = to_convert.replace(
            '$subproject',
            '(?P<subproject_slug>%s)' % pattern_opts['project_slug']
        )

        if '$' in to_convert:
            log.warning(
                'Looks like an unconverted variable in a project URLConf: to_convert=%s', to_convert
            )
        return to_convert

    @property
    def is_subproject(self):
        """Return whether or not this project is a subproject."""
        return self.superprojects.exists()

    @property
    def alias(self):
        """Return the alias (as subproject) if it's a subproject."""  # noqa
        if self.is_subproject:
            return self.superprojects.first().alias

    def subdomain(self):
        """Get project subdomain from resolver."""
        return resolve_domain(self)

    def get_downloads(self):
        downloads = {}
        default_version = self.get_default_version()

        for type_ in ('htmlzip', 'epub', 'pdf'):
            downloads[type_] = self.get_production_media_url(
                type_,
                default_version,
            )

        return downloads

    @property
    def clean_repo(self):
        if self.repo.startswith('http://github.com'):
            return self.repo.replace('http://github.com', 'https://github.com')
        return self.repo

    # Doc PATH:
    # MEDIA_ROOT/slug/checkouts/version/<repo>

    @property
    def doc_path(self):
        return os.path.join(settings.DOCROOT, self.slug.replace('_', '-'))

    def checkout_path(self, version=LATEST):
        return os.path.join(self.doc_path, 'checkouts', version)

    @property
    def pip_cache_path(self):
        """Path to pip cache."""
        return os.path.join(self.doc_path, '.cache', 'pip')

    def full_doc_path(self, version=LATEST):
        """The path to the documentation root in the project."""
        doc_base = self.checkout_path(version)
        for possible_path in ['docs', 'doc', 'Doc']:
            if os.path.exists(os.path.join(doc_base, '%s' % possible_path)):
                return os.path.join(doc_base, '%s' % possible_path)
        # No docs directory, docs are at top-level.
        return doc_base

    def artifact_path(self, type_, version=LATEST):
        """The path to the build html docs in the project."""
        return os.path.join(self.doc_path, 'artifacts', version, type_)

    def full_build_path(self, version=LATEST):
        """The path to the build html docs in the project."""
        return os.path.join(self.conf_dir(version), '_build', 'html')

    def full_latex_path(self, version=LATEST):
        """The path to the build LaTeX docs in the project."""
        return os.path.join(self.conf_dir(version), '_build', 'latex')

    def full_epub_path(self, version=LATEST):
        """The path to the build epub docs in the project."""
        return os.path.join(self.conf_dir(version), '_build', 'epub')

    # There is currently no support for building man/dash formats, but we keep
    # the support there for existing projects. They might have already existing
    # legacy builds.

    def full_man_path(self, version=LATEST):
        """The path to the build man docs in the project."""
        return os.path.join(self.conf_dir(version), '_build', 'man')

    def full_dash_path(self, version=LATEST):
        """The path to the build dash docs in the project."""
        return os.path.join(self.conf_dir(version), '_build', 'dash')

    def full_json_path(self, version=LATEST):
        """The path to the build json docs in the project."""
        json_path = os.path.join(self.conf_dir(version), '_build', 'json')
        return json_path

    def full_singlehtml_path(self, version=LATEST):
        """The path to the build singlehtml docs in the project."""
        return os.path.join(self.conf_dir(version), '_build', 'singlehtml')

    def rtd_build_path(self, version=LATEST):
        """The destination path where the built docs are copied."""
        return os.path.join(self.doc_path, 'rtd-builds', version)

    def static_metadata_path(self):
        """The path to the static metadata JSON settings file."""
        return os.path.join(self.doc_path, 'metadata.json')

    def conf_file(self, version=LATEST):
        """Find a ``conf.py`` file in the project checkout."""
        if self.conf_py_file:
            conf_path = os.path.join(
                self.checkout_path(version),
                self.conf_py_file,
            )

            if os.path.exists(conf_path):
                log.info('Inserting conf.py file path from model')
                return conf_path

            log.warning("Conf file specified on model doesn't exist")

        files = self.find('conf.py', version)
        if not files:
            files = self.full_find('conf.py', version)
        if len(files) == 1:
            return files[0]
        for filename in files:
            # When multiples conf.py files, we look up the first one that
            # contains the `doc` word in its path and return this one
            if filename.find('doc', 70) != -1:
                return filename

        # If the project has more than one conf.py file but none of them have
        # the `doc` word in the path, we raise an error informing this to the user
        if len(files) > 1:
            raise ProjectConfigurationError(
                ProjectConfigurationError.MULTIPLE_CONF_FILES,
            )

        raise ProjectConfigurationError(ProjectConfigurationError.NOT_FOUND)

    def conf_dir(self, version=LATEST):
        conf_file = self.conf_file(version)
        if conf_file:
            return os.path.dirname(conf_file)

    @property
    def has_good_build(self):
        # Check if there is `_good_build` annotation in the Queryset.
        # Used for Database optimization.
        if hasattr(self, '_good_build'):
            return self._good_build
        return self.builds(manager=INTERNAL).filter(success=True).exists()

    def has_media(self, type_, version_slug=LATEST, version_type=None):
        storage = get_storage_class(settings.RTD_BUILD_MEDIA_STORAGE)()
        storage_path = self.get_storage_path(
            type_=type_, version_slug=version_slug,
            version_type=version_type
        )
        return storage.exists(storage_path)

    def has_pdf(self, version_slug=LATEST, version_type=None):
        return self.has_media(
            MEDIA_TYPE_PDF,
            version_slug=version_slug,
            version_type=version_type
        )

    def has_epub(self, version_slug=LATEST, version_type=None):
        return self.has_media(
            MEDIA_TYPE_EPUB,
            version_slug=version_slug,
            version_type=version_type
        )

    def has_htmlzip(self, version_slug=LATEST, version_type=None):
        return self.has_media(
            MEDIA_TYPE_HTMLZIP,
            version_slug=version_slug,
            version_type=version_type
        )

    def vcs_repo(
            self, version=LATEST, environment=None,
            verbose_name=None, version_type=None
    ):
        """
        Return a Backend object for this project able to handle VCS commands.

        :param environment: environment to run the commands
        :type environment: doc_builder.environments.BuildEnvironment
        :param version: version slug for the backend (``LATEST`` by default)
        :type version: str
        """
        # TODO: this seems to be the only method that receives a
        # ``version.slug`` instead of a ``Version`` instance (I prefer an
        # instance here)

        backend = self.vcs_class()
        if not backend:
            repo = None
        else:
            repo = backend(
                self, version, environment=environment,
                verbose_name=verbose_name, version_type=version_type
            )
        return repo

    def vcs_class(self):
        """
        Get the class used for VCS operations.

        This is useful when doing operations that don't need to have the repository on disk.
        """
        return backend_cls.get(self.repo_type)

    def git_service_class(self):
        """Get the service class for project. e.g: GitHubService, GitLabService."""
        from readthedocs.oauth.services import registry

        for service_cls in registry:
            if service_cls.is_project_service(self):
                service = service_cls
                break
        else:
            log.warning('There are no registered services in the application.')
            service = None

        return service

    @property
    def git_provider_name(self):
        """Get the provider name for project. e.g: GitHub, GitLab, BitBucket."""
        service = self.git_service_class()
        if service:
            provider = allauth_registry.by_id(service.adapter.provider_id)
            return provider.name
        return None

    def repo_nonblockinglock(self, version, max_lock_age=None):
        """
        Return a ``NonBlockingLock`` to acquire the lock via context manager.

        :param version: project's version that want to get the lock for.
        :param max_lock_age: time (in seconds) to consider the lock's age is old
            and grab it anyway. It default to the ``container_time_limit`` of
            the project or the default ``DOCKER_LIMITS['time']`` or
            ``REPO_LOCK_SECONDS`` or 30
        """
        if max_lock_age is None:
            max_lock_age = (
                self.container_time_limit or
                DOCKER_LIMITS.get('time') or
                settings.REPO_LOCK_SECONDS
            )

        return NonBlockingLock(
            project=self,
            version=version,
            max_lock_age=max_lock_age,
        )

    def repo_lock(self, version, timeout=5, polling_interval=5):
        return Lock(self, version, timeout, polling_interval)

    def find(self, filename, version):
        """
        Find files inside the project's ``doc`` path.

        :param filename: Filename to search for in project checkout
        :param version: Version instance to set version checkout path
        """
        matches = []
        for root, __, filenames in os.walk(self.full_doc_path(version)):
            for match in fnmatch.filter(filenames, filename):
                matches.append(os.path.join(root, match))
        return matches

    def full_find(self, filename, version):
        """
        Find files inside a project's checkout path.

        :param filename: Filename to search for in project checkout
        :param version: Version instance to set version checkout path
        """
        matches = []
        for root, __, filenames in os.walk(self.checkout_path(version)):
            for match in fnmatch.filter(filenames, filename):
                matches.append(os.path.join(root, match))
        return matches

    def get_latest_build(self, finished=True):
        """
        Get latest build for project.

        :param finished: Return only builds that are in a finished state
        """
        # Check if there is `_latest_build` attribute in the Queryset.
        # Used for Database optimization.
        if hasattr(self, self.LATEST_BUILD_CACHE):
            if self._latest_build:
                return self._latest_build[0]
            return None

        kwargs = {'type': 'html'}
        if finished:
            kwargs['state'] = 'finished'
        return self.builds(manager=INTERNAL).filter(**kwargs).first()

    def api_versions(self):
        from readthedocs.builds.models import APIVersion
        ret = []
        for version_data in api.project(self.pk).active_versions.get()['versions']:
            version = APIVersion(**version_data)
            ret.append(version)
        return sort_version_aware(ret)

    def active_versions(self):
        from readthedocs.builds.models import Version
        versions = Version.internal.public(project=self, only_active=True)
        return (
            versions.filter(built=True, active=True) |
            versions.filter(active=True, uploaded=True)
        )

    def ordered_active_versions(self, **kwargs):
        """
        Get all active versions, sorted.

        :param kwargs: All kwargs are passed down to the
                       `Version.internal.public` queryset.
        """
        from readthedocs.builds.models import Version
        kwargs.update(
            {
                'project': self,
                'only_active': True,
                'only_built': True,
            },
        )
        versions = (
            Version.internal.public(**kwargs)
            .select_related(
                'project',
                'project__main_language_project',
            )
            .prefetch_related(
                Prefetch(
                    'project__superprojects',
                    ProjectRelationship.objects.all().select_related('parent'),
                    to_attr='_superprojects',
                ),
                Prefetch(
                    'project__domains',
                    Domain.objects.filter(canonical=True),
                    to_attr='_canonical_domains',
                ),
            )
        )
        return sort_version_aware(versions)

    def all_active_versions(self):
        """
        Get queryset with all active versions.

        .. note::
            This is a temporary workaround for activate_versions filtering out
            things that were active, but failed to build

        :returns: :py:class:`Version` queryset
        """
        return self.versions(manager=INTERNAL).filter(active=True)

    def get_stable_version(self):
        return self.versions.filter(slug=STABLE).first()

    def update_stable_version(self):
        """
        Returns the version that was promoted to be the new stable version.

        Return ``None`` if no update was made or if there is no version on the
        project that can be considered stable.
        """
        versions = self.versions(manager=INTERNAL).all()
        new_stable = determine_stable_version(versions)
        if new_stable:
            current_stable = self.get_stable_version()
            if current_stable:
                identifier_updated = (
                    new_stable.identifier != current_stable.identifier
                )
                if identifier_updated and current_stable.machine:
                    log.info(
                        'Update stable version: %(project)s:%(version)s',
                        {
                            'project': self.slug,
                            'version': new_stable.identifier,
                        }
                    )
                    current_stable.identifier = new_stable.identifier
                    current_stable.save()
                    return new_stable
            else:
                log.info(
                    'Creating new stable version: %(project)s:%(version)s',
                    {
                        'project': self.slug,
                        'version': new_stable.identifier,
                    }
                )
                current_stable = self.versions.create_stable(
                    type=new_stable.type,
                    identifier=new_stable.identifier,
                )
                return new_stable

    def versions_from_branch_name(self, branch):
        return (
            self.versions.filter(identifier=branch) |
            self.versions.filter(identifier='remotes/origin/%s' % branch) |
            self.versions.filter(identifier='origin/%s' % branch) |
            self.versions.filter(verbose_name=branch)
        )

    def get_default_version(self):
        """
        Get the default version (slug).

        Returns self.default_version if the version with that slug actually
        exists (is built and published). Otherwise returns 'latest'.
        """
        # latest is a special case where we don't have to check if it exists
        if self.default_version == LATEST:
            return self.default_version
        # check if the default_version exists
        version_qs = self.versions.filter(
            slug=self.default_version,
            active=True,
        )
        if version_qs.exists():
            return self.default_version
        return LATEST

    def get_default_branch(self):
        """Get the version representing 'latest'."""
        if self.default_branch:
            return self.default_branch
        return self.vcs_class().fallback_branch

    def add_subproject(self, child, alias=None):
        subproject, __ = ProjectRelationship.objects.get_or_create(
            parent=self,
            child=child,
            alias=alias,
        )
        return subproject

    def remove_subproject(self, child):
        ProjectRelationship.objects.filter(parent=self, child=child).delete()

    def get_parent_relationship(self):
        """
        Get parent project relationship.

        It returns ``None`` if this is a top level project.
        """
        if hasattr(self, '_superprojects'):
            # Cached parent project relationship
            if self._superprojects:
                return self._superprojects[0]
            return None

        return self.superprojects.select_related('parent').first()

    def get_canonical_custom_domain(self):
        """Get the canonical custom domain or None."""
        if hasattr(self, '_canonical_domains'):
            # Cached custom domains
            if self._canonical_domains:
                return self._canonical_domains[0]
            return None

        return self.domains.filter(canonical=True).first()

    @property
    def features(self):
        return Feature.objects.for_project(self)

    def has_feature(self, feature_id):
        """
        Does project have existing feature flag.

        If the feature has a historical True value before the feature was added,
        we consider the project to have the flag. This is used for deprecating a
        feature or changing behavior for new projects
        """
        return self.features.filter(feature_id=feature_id).exists()

    def get_feature_value(self, feature, positive, negative):
        """
        Look up project feature, return corresponding value.

        If a project has a feature, return ``positive``, otherwise return
        ``negative``
        """
        return positive if self.has_feature(feature) else negative

    @property
    def show_advertising(self):
        """
        Whether this project is ad-free.

        :returns: ``True`` if advertising should be shown and ``False`` otherwise
        :rtype: bool
        """
        if self.ad_free or self.gold_owners.exists():
            return False

        return True

    @property
    def environment_variables(self):
        """
        Environment variables to build this particular project.

        :returns: dictionary with all the variables {name: value}
        :rtype: dict
        """
        return {
            variable.name: variable.value
            for variable in self.environmentvariable_set.all()
        }

    def is_valid_as_superproject(self, error_class):
        """
        Checks if the project can be a superproject.

        This is used to handle form and serializer validations
        if check fails returns ValidationError using to the error_class passed
        """
        # Check the parent project is not a subproject already
        if self.superprojects.exists():
            raise error_class(
                _('Subproject nesting is not supported'),
            )

    def is_valid_as_subproject(self, parent, error_class):
        """
        Checks if the project can be a subproject.

        This is used to handle form and serializer validations
        if check fails returns ValidationError using to the error_class passed
        """
        # Check the child project is not a subproject already
        if self.superprojects.exists():
            raise error_class(
                _('Child is already a subproject of another project'),
            )

        # Check the child project is already a superproject
        if self.subprojects.exists():
            raise error_class(
                _('Child is already a superproject'),
            )

        # Check the parent and child are not the same project
        if parent.slug == self.slug:
            raise error_class(
                _('Project can not be subproject of itself'),
            )


class APIProject(Project):

    """
    Project proxy model for API data deserialization.

    This replaces the pattern where API data was deserialized into a mocked
    :py:class:`Project` object. This pattern was confusing, as it was not explicit
    as to what form of object you were working with -- API backed or database
    backed.

    This model preserves the Project model methods, allowing for overrides on
    model field differences. This model pattern will generally only be used on
    builder instances, where we are interacting solely with API data.
    """

    features = []

    class Meta:
        proxy = True

    def __init__(self, *args, **kwargs):
        self.features = kwargs.pop('features', [])
        environment_variables = kwargs.pop('environment_variables', {})
        ad_free = (not kwargs.pop('show_advertising', True))
        # These fields only exist on the API return, not on the model, so we'll
        # remove them to avoid throwing exceptions due to unexpected fields
        for key in ['users', 'resource_uri', 'absolute_url', 'downloads',
                    'main_language_project', 'related_projects']:
            try:
                del kwargs[key]
            except KeyError:
                pass
        super().__init__(*args, **kwargs)

        # Overwrite the database property with the value from the API
        self.ad_free = ad_free
        self._environment_variables = environment_variables

    def save(self, *args, **kwargs):
        return 0

    def has_feature(self, feature_id):
        return feature_id in self.features

    @property
    def show_advertising(self):
        """Whether this project is ad-free (don't access the database)."""
        return not self.ad_free

    @property
    def environment_variables(self):
        return self._environment_variables


class ImportedFile(models.Model):

    """
    Imported files model.

    This tracks files that are output from documentation builds, useful for
    things like CDN invalidation.
    """

    project = models.ForeignKey(
        'Project',
        verbose_name=_('Project'),
        related_name='imported_files',
        on_delete=models.CASCADE,
    )
    version = models.ForeignKey(
        'builds.Version',
        verbose_name=_('Version'),
        related_name='imported_files',
        null=True,
        on_delete=models.CASCADE,
    )
    name = models.CharField(_('Name'), max_length=255)
    slug = models.SlugField(_('Slug'))

    # max_length is set to 4096 because linux has a maximum path length
    # of 4096 characters for most filesystems (including EXT4).
    # https://github.com/rtfd/readthedocs.org/issues/5061
    path = models.CharField(_('Path'), max_length=4096)
    md5 = models.CharField(_('MD5 checksum'), max_length=255)
    commit = models.CharField(_('Commit'), max_length=255)
    build = models.IntegerField(_('Build id'), null=True)
    modified_date = models.DateTimeField(_('Modified date'), auto_now=True)

    def get_absolute_url(self):
        return resolve(
            project=self.project,
            version_slug=self.version.slug,
            filename=self.path,
            # this should always be False because we don't have ImportedFile's for external versions
            external=False,
        )

    def __str__(self):
        return '{}: {}'.format(self.name, self.project)


class HTMLFile(ImportedFile):

    """
    Imported HTML file Proxy model.

    This tracks only the HTML files for indexing to search.
    """

    class Meta:
        proxy = True

    objects = HTMLFileManager.from_queryset(HTMLFileQuerySet)()

    def get_processed_json_sphinx(self):
        """
        Get the parsed JSON for search indexing.

        Check for two paths for each index file
        This is because HTMLDir can generate a file from two different places:

        * foo.rst
        * foo/index.rst

        Both lead to `foo/index.html`
        https://github.com/rtfd/readthedocs.org/issues/5368
        """
        fjson_paths = []
        basename = os.path.splitext(self.path)[0]
        fjson_paths.append(basename + '.fjson')
        if basename.endswith('/index'):
            new_basename = re.sub(r'\/index$', '', basename)
            fjson_paths.append(new_basename + '.fjson')

        storage = get_storage_class(settings.RTD_BUILD_MEDIA_STORAGE)()
        storage_path = self.project.get_storage_path(
            type_='json', version_slug=self.version.slug, include_file=False
        )
        for fjson_path in fjson_paths:
            try:
                fjson_storage_path = storage.join(storage_path, fjson_path)
                if storage.exists(fjson_storage_path):
                    return process_file(fjson_storage_path)
            except Exception:
                log.warning(
                    'Unhandled exception during search processing file: %s',
                    fjson_path,
                )

        return {
            'path': self.path,
            'title': '',
            'sections': [],
            'domain_data': {},
        }

    def get_processed_json_mkdocs(self):
        log.debug('Processing mkdocs index')
        storage = get_storage_class(settings.RTD_BUILD_MEDIA_STORAGE)()
        storage_path = self.project.get_storage_path(
            type_='html', version_slug=self.version.slug, include_file=False
        )
        try:
            file_path = storage.join(storage_path, 'search/search_index.json')
            if storage.exists(file_path):
                index_data = process_mkdocs_index_file(file_path, page=self.path)
                if index_data:
                    return index_data
        except Exception:
            log.warning(
                'Unhandled exception during search processing file: %s',
                file_path,
            )
        return {
            'path': self.path,
            'title': '',
            'sections': [],
            'domain_data': {},
        }

    def get_processed_json(self):
        """
        Get the parsed JSON for search indexing.

        Returns a dictionary with the following structure.
        {
            'path': 'file path',
            'title': 'Title',
            'sections': [
                {
                    'id': 'section-anchor',
                    'title': 'Section title',
                    'content': 'Section content',
                },
            ],
            'domain_data': {},
        }
        """
        if self.version.is_sphinx_type:
            return self.get_processed_json_sphinx()
        return self.get_processed_json_mkdocs()

    @cached_property
    def processed_json(self):
        return self.get_processed_json()


class Notification(models.Model):
    project = models.ForeignKey(
        Project,
        related_name='%(class)s_notifications',
        on_delete=models.CASCADE,
    )
    objects = RelatedProjectQuerySet.as_manager()

    class Meta:
        abstract = True


class EmailHook(Notification):
    email = models.EmailField()

    def __str__(self):
        return self.email


class WebHook(Notification):
    url = models.URLField(
        max_length=600,
        help_text=_('URL to send the webhook to'),
    )

    def __str__(self):
        return self.url


class Domain(models.Model):

    """A custom domain name for a project."""

    project = models.ForeignKey(
        Project,
        related_name='domains',
        on_delete=models.CASCADE,
    )
    domain = models.CharField(
        _('Domain'),
        unique=True,
        max_length=255,
        validators=[validate_domain_name],
    )
    machine = models.BooleanField(
        default=False,
        help_text=_('This Domain was auto-created'),
    )
    cname = models.BooleanField(
        default=False,
        help_text=_('This Domain is a CNAME for the project'),
    )
    canonical = models.BooleanField(
        default=False,
        help_text=_(
            'This Domain is the primary one where the documentation is '
            'served from',
        ),
    )
    https = models.BooleanField(
        _('Use HTTPS'),
        default=False,
        help_text=_('Always use HTTPS for this domain'),
    )
    count = models.IntegerField(
        default=0,
        help_text=_('Number of times this domain has been hit'),
    )

    # Strict-Transport-Security header options
    # These are not exposed to users because it's easy to misconfigure things
    # and hard to back out changes cleanly
    hsts_max_age = models.PositiveIntegerField(
        default=0,
        help_text=_('Set a custom max-age (eg. 31536000) for the HSTS header')
    )
    hsts_include_subdomains = models.BooleanField(
        default=False,
        help_text=_('If hsts_max_age > 0, set the includeSubDomains flag with the HSTS header')
    )
    hsts_preload = models.BooleanField(
        default=False,
        help_text=_('If hsts_max_age > 0, set the preload flag with the HSTS header')
    )

    objects = RelatedProjectQuerySet.as_manager()

    class Meta:
        ordering = ('-canonical', '-machine', 'domain')

    def __str__(self):
        return '{domain} pointed at {project}'.format(
            domain=self.domain,
            project=self.project.name,
        )

    def save(self, *args, **kwargs):  # pylint: disable=arguments-differ
        parsed = urlparse(self.domain)
        if parsed.scheme or parsed.netloc:
            self.domain = parsed.netloc
        else:
            self.domain = parsed.path
        super().save(*args, **kwargs)


class Feature(models.Model):

    """
    Project feature flags.

    Features should generally be added here as choices, however features may
    also be added dynamically from a signal in other packages. Features can be
    added by external packages with the use of signals::

        @receiver(pre_init, sender=Feature)
        def add_features(sender, **kwargs):
            sender.FEATURES += (('blah', 'BLAH'),)

    The FeatureForm will grab the updated list on instantiation.
    """

    # Feature constants - this is not a exhaustive list of features, features
    # may be added by other packages
    USE_SPHINX_LATEST = 'use_sphinx_latest'
    ALLOW_DEPRECATED_WEBHOOKS = 'allow_deprecated_webhooks'
    PIP_ALWAYS_UPGRADE = 'pip_always_upgrade'
    DONT_OVERWRITE_SPHINX_CONTEXT = 'dont_overwrite_sphinx_context'
    MKDOCS_THEME_RTD = 'mkdocs_theme_rtd'
    API_LARGE_DATA = 'api_large_data'
    DONT_SHALLOW_CLONE = 'dont_shallow_clone'
    USE_TESTING_BUILD_IMAGE = 'use_testing_build_image'
    SHARE_SPHINX_DOCTREE = 'share_sphinx_doctree'
    DEFAULT_TO_MKDOCS_0_17_3 = 'default_to_mkdocs_0_17_3'
    CLEAN_AFTER_BUILD = 'clean_after_build'
    EXTERNAL_VERSION_BUILD = 'external_version_build'
    UPDATE_CONDA_STARTUP = 'update_conda_startup'
    CONDA_APPEND_CORE_REQUIREMENTS = 'conda_append_core_requirements'
    ALL_VERSIONS_IN_HTML_CONTEXT = 'all_versions_in_html_context'
    SKIP_SYNC_TAGS = 'skip_sync_tags'
    SKIP_SYNC_BRANCHES = 'skip_sync_branches'
    CACHED_ENVIRONMENT = 'cached_environment'
    LIMIT_CONCURRENT_BUILDS = 'limit_concurrent_builds'
<<<<<<< HEAD
    PROJECT_URL_ROUTES = 'project_url_routes'
=======
    FORCE_SPHINX_FROM_VENV = 'force_sphinx_from_venv'
    LIST_PACKAGES_INSTALLED_ENV = 'list_packages_installed_env'
    VCS_REMOTE_LISTING = 'vcs_remote_listing'
    STORE_PAGEVIEWS = 'store_pageviews'
>>>>>>> 0d7901eb

    FEATURES = (
        (USE_SPHINX_LATEST, _('Use latest version of Sphinx')),
        (ALLOW_DEPRECATED_WEBHOOKS, _('Allow deprecated webhook views')),
        (PIP_ALWAYS_UPGRADE, _('Always run pip install --upgrade')),
        (
            DONT_OVERWRITE_SPHINX_CONTEXT,
            _(
                'Do not overwrite context vars in conf.py with Read the Docs context',
            ),
        ),
        (
            MKDOCS_THEME_RTD,
            _('Use Read the Docs theme for MkDocs as default theme'),
        ),
        (
            DONT_SHALLOW_CLONE,
            _('Do not shallow clone when cloning git repos'),
        ),
        (
            USE_TESTING_BUILD_IMAGE,
            _('Use Docker image labelled as `testing` to build the docs'),
        ),
        (
            API_LARGE_DATA,
            _('Try alternative method of posting large data'),
        ),
        (
            SHARE_SPHINX_DOCTREE,
            _('Use shared directory for doctrees'),
        ),
        (
            DEFAULT_TO_MKDOCS_0_17_3,
            _('Install mkdocs 0.17.3 by default'),
        ),
        (
            CLEAN_AFTER_BUILD,
            _('Clean all files used in the build process'),
        ),
        (
            EXTERNAL_VERSION_BUILD,
            _('Enable project to build on pull/merge requests'),
        ),
        (
            UPDATE_CONDA_STARTUP,
            _('Upgrade conda before creating the environment'),
        ),
        (
            CONDA_APPEND_CORE_REQUIREMENTS,
            _('Append Read the Docs core requirements to environment.yml file'),
        ),
        (
            ALL_VERSIONS_IN_HTML_CONTEXT,
            _(
                'Pass all versions (including private) into the html context '
                'when building with Sphinx'
            ),
        ),
        (
            SKIP_SYNC_BRANCHES,
            _('Skip syncing branches'),
        ),
        (
            SKIP_SYNC_TAGS,
            _('Skip syncing tags'),
        ),
        (
            CACHED_ENVIRONMENT,
            _('Cache the environment (virtualenv, conda, pip cache, repository) in storage'),
        ),
        (
            LIMIT_CONCURRENT_BUILDS,
            _('Limit the amount of concurrent builds'),
        ),
        (
<<<<<<< HEAD
            PROJECT_URL_ROUTES,
            _('Route projects by their own urlconf'),
=======
            FORCE_SPHINX_FROM_VENV,
            _('Force to use Sphinx from the current virtual environment'),
        ),
        (
            LIST_PACKAGES_INSTALLED_ENV,
            _(
                'List packages installed in the environment ("pip list" or "conda list") '
                'on build\'s output',
            ),
        ),
        (
            VCS_REMOTE_LISTING,
            _('Use remote listing in VCS (e.g. git ls-remote) if supported for sync versions'),
        ),
        (
            STORE_PAGEVIEWS,
            _('Store pageviews for this project'),
>>>>>>> 0d7901eb
        ),
    )

    projects = models.ManyToManyField(
        Project,
        blank=True,
    )
    # Feature is not implemented as a ChoiceField, as we don't want validation
    # at the database level on this field. Arbitrary values are allowed here.
    feature_id = models.CharField(
        _('Feature identifier'),
        max_length=32,
        unique=True,
    )
    add_date = models.DateTimeField(
        _('Date feature was added'),
        auto_now_add=True,
    )
    default_true = models.BooleanField(
        _('Historical default is True'),
        default=False,
    )

    objects = FeatureQuerySet.as_manager()

    def __str__(self):
        return '{} feature'.format(self.get_feature_display(),)

    def get_feature_display(self):
        """
        Implement display name field for fake ChoiceField.

        Because the field is not a ChoiceField here, we need to manually
        implement this behavior.
        """
        return dict(self.FEATURES).get(self.feature_id, self.feature_id)


class EnvironmentVariable(TimeStampedModel, models.Model):
    name = models.CharField(
        max_length=128,
        help_text=_('Name of the environment variable'),
    )
    value = models.CharField(
        max_length=2048,
        help_text=_('Value of the environment variable'),
    )
    project = models.ForeignKey(
        Project,
        on_delete=models.CASCADE,
        help_text=_('Project where this variable will be used'),
    )

    objects = RelatedProjectQuerySet.as_manager()

    def __str__(self):
        return self.name

    def save(self, *args, **kwargs):  # pylint: disable=arguments-differ
        self.value = quote(self.value)
        return super().save(*args, **kwargs)<|MERGE_RESOLUTION|>--- conflicted
+++ resolved
@@ -23,11 +23,8 @@
 from readthedocs.builds.constants import LATEST, STABLE, INTERNAL, EXTERNAL
 from readthedocs.core.resolver import resolve, resolve_domain
 from readthedocs.core.utils import broadcast, slugify
-<<<<<<< HEAD
 from readthedocs.constants import pattern_opts
-=======
 from readthedocs.doc_builder.constants import DOCKER_LIMITS
->>>>>>> 0d7901eb
 from readthedocs.projects import constants
 from readthedocs.projects.exceptions import ProjectConfigurationError
 from readthedocs.projects.managers import HTMLFileManager
@@ -1514,14 +1511,11 @@
     SKIP_SYNC_BRANCHES = 'skip_sync_branches'
     CACHED_ENVIRONMENT = 'cached_environment'
     LIMIT_CONCURRENT_BUILDS = 'limit_concurrent_builds'
-<<<<<<< HEAD
     PROJECT_URL_ROUTES = 'project_url_routes'
-=======
     FORCE_SPHINX_FROM_VENV = 'force_sphinx_from_venv'
     LIST_PACKAGES_INSTALLED_ENV = 'list_packages_installed_env'
     VCS_REMOTE_LISTING = 'vcs_remote_listing'
     STORE_PAGEVIEWS = 'store_pageviews'
->>>>>>> 0d7901eb
 
     FEATURES = (
         (USE_SPHINX_LATEST, _('Use latest version of Sphinx')),
@@ -1597,10 +1591,10 @@
             _('Limit the amount of concurrent builds'),
         ),
         (
-<<<<<<< HEAD
             PROJECT_URL_ROUTES,
             _('Route projects by their own urlconf'),
-=======
+        ),
+        (
             FORCE_SPHINX_FROM_VENV,
             _('Force to use Sphinx from the current virtual environment'),
         ),
@@ -1618,7 +1612,6 @@
         (
             STORE_PAGEVIEWS,
             _('Store pageviews for this project'),
->>>>>>> 0d7901eb
         ),
     )
 
