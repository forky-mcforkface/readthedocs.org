--- conflicted
+++ resolved
@@ -89,8 +89,6 @@
         resp = self.client.get(url, HTTP_HOST=host)
         self.assertEqual(
             resp['x-accel-redirect'], '/proxito/media/html/project/latest/en/stable/awesome.html',
-<<<<<<< HEAD
-=======
         )
 
     @override_settings(
@@ -110,7 +108,6 @@
         resp = self.client.get(url, HTTP_HOST=host)
         self.assertEqual(
             resp['x-accel-redirect'], '/proxito/media/external/html/project/10/awesome.html',
->>>>>>> 17d5f530
         )
 
         # Invalid tests
