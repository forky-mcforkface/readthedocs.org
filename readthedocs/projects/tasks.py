--- conflicted
+++ resolved
@@ -31,11 +31,7 @@
 
 from .constants import LOG_TEMPLATE
 from .exceptions import RepositoryError
-<<<<<<< HEAD
-from .models import ImportedFile, Project, Domain, Feature
-=======
-from .models import ImportedFile, Project, Domain, HTMLFile
->>>>>>> 0965a946
+from .models import ImportedFile, Project, Domain, Feature, HTMLFile
 from .signals import before_vcs, after_vcs, before_build, after_build, files_changed
 from readthedocs.builds.constants import (
     BUILD_STATE_BUILDING, BUILD_STATE_CLONING, BUILD_STATE_FINISHED,
