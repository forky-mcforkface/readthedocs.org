"""Project models."""

import fnmatch
import logging
import os
import re
from urllib.parse import urlparse

from allauth.socialaccount.providers import registry as allauth_registry
from django.conf import settings
from django.contrib.auth.models import User
from django.core.files.storage import get_storage_class
from django.db import models
from django.db.models import Prefetch
from django.urls import reverse, re_path
from django.conf.urls import include
from django.utils.functional import cached_property
from django.utils.translation import ugettext_lazy as _
from django_extensions.db.models import TimeStampedModel
from django.views import defaults
from shlex import quote
from taggit.managers import TaggableManager

from readthedocs.api.v2.client import api
from readthedocs.builds.constants import LATEST, STABLE, INTERNAL, EXTERNAL
from readthedocs.core.resolver import resolve, resolve_domain
from readthedocs.core.utils import broadcast, slugify
from readthedocs.constants import pattern_opts
from readthedocs.doc_builder.constants import DOCKER_LIMITS
from readthedocs.projects import constants
from readthedocs.projects.exceptions import ProjectConfigurationError
from readthedocs.projects.managers import HTMLFileManager
from readthedocs.projects.querysets import (
    ChildRelatedProjectQuerySet,
    FeatureQuerySet,
    ProjectQuerySet,
    RelatedProjectQuerySet,
    HTMLFileQuerySet,
)
from readthedocs.projects.templatetags.projects_tags import sort_version_aware
from readthedocs.projects.validators import (
    validate_domain_name,
    validate_repository_url,
)
from readthedocs.projects.version_handling import determine_stable_version
from readthedocs.search.parse_json import process_file, process_mkdocs_index_file
from readthedocs.vcs_support.backends import backend_cls
from readthedocs.vcs_support.utils import Lock, NonBlockingLock


from .constants import (
    MEDIA_TYPES,
    MEDIA_TYPE_PDF,
    MEDIA_TYPE_EPUB,
    MEDIA_TYPE_HTMLZIP,
)


log = logging.getLogger(__name__)


class ProjectRelationship(models.Model):

    """
    Project to project relationship.

    This is used for subprojects
    """

    parent = models.ForeignKey(
        'Project',
        verbose_name=_('Parent'),
        related_name='subprojects',
        on_delete=models.CASCADE,
    )
    child = models.ForeignKey(
        'Project',
        verbose_name=_('Child'),
        related_name='superprojects',
        on_delete=models.CASCADE,
    )
    alias = models.SlugField(
        _('Alias'),
        max_length=255,
        null=True,
        blank=True,
        db_index=False,
    )

    objects = ChildRelatedProjectQuerySet.as_manager()

    def __str__(self):
        return '{} -> {}'.format(self.parent, self.child)

    def save(self, *args, **kwargs):  # pylint: disable=arguments-differ
        if not self.alias:
            self.alias = self.child.slug
        super().save(*args, **kwargs)

    # HACK
    def get_absolute_url(self):
        return resolve(self.child)


class Project(models.Model):

    """Project model."""

    # Auto fields
    pub_date = models.DateTimeField(_('Publication date'), auto_now_add=True)
    modified_date = models.DateTimeField(_('Modified date'), auto_now=True)

    # Generally from conf.py
    users = models.ManyToManyField(
        User,
        verbose_name=_('User'),
        related_name='projects',
    )
    # A DNS label can contain up to 63 characters.
    name = models.CharField(_('Name'), max_length=63)
    slug = models.SlugField(_('Slug'), max_length=63, unique=True)
    description = models.TextField(
        _('Description'),
        blank=True,
        help_text=_(
            'The reStructuredText '
            'description of the project',
        ),
    )
    repo = models.CharField(
        _('Repository URL'),
        max_length=255,
        validators=[validate_repository_url],
        help_text=_('Hosted documentation repository URL'),
        db_index=True,
    )
    repo_type = models.CharField(
        _('Repository type'),
        max_length=10,
        choices=constants.REPO_CHOICES,
        default='git',
    )
    project_url = models.URLField(
        _('Project homepage'),
        blank=True,
        help_text=_('The project\'s homepage'),
    )
    canonical_url = models.URLField(
        _('Canonical URL'),
        blank=True,
        help_text=_('URL that documentation is expected to serve from'),
    )
    single_version = models.BooleanField(
        _('Single version'),
        default=False,
        help_text=_(
            'A single version site has no translations and only your '
            '"latest" version, served at the root of the domain. Use '
            'this with caution, only turn it on if you will <b>never</b> '
            'have multiple versions of your docs.',
        ),
    )
    default_version = models.CharField(
        _('Default version'),
        max_length=255,
        default=LATEST,
        help_text=_('The version of your project that / redirects to'),
    )
    # In default_branch, None means the backend should choose the
    # appropriate branch. Eg 'master' for git
    default_branch = models.CharField(
        _('Default branch'),
        max_length=255,
        default=None,
        null=True,
        blank=True,
        help_text=_(
            'What branch "latest" points to. Leave empty '
            'to use the default value for your VCS (eg. '
            '<code>trunk</code> or <code>master</code>).',
        ),
    )
    requirements_file = models.CharField(
        _('Requirements file'),
        max_length=255,
        default=None,
        null=True,
        blank=True,
        help_text=_(
            'A <a '
            'href="https://pip.pypa.io/en/latest/user_guide.html#requirements-files">'
            'pip requirements file</a> needed to build your documentation. '
            'Path from the root of your project.',
        ),
    )
    documentation_type = models.CharField(
        _('Documentation type'),
        max_length=20,
        choices=constants.DOCUMENTATION_CHOICES,
        default='sphinx',
        help_text=_(
            'Type of documentation you are building. <a href="'
            'http://www.sphinx-doc.org/en/stable/builders.html#sphinx.builders.html.'
            'DirectoryHTMLBuilder">More info on sphinx builders</a>.',
        ),
    )
    urlconf = models.CharField(
        _('Documentation URL Configuration'),
        max_length=255,
        default=None,
        blank=True,
        null=True,
        help_text=_(
            'Supports the following keys: $language, $version, $subproject, $filename. '
            'An example: `$language/$version/$filename`.'
        ),
    )

    external_builds_enabled = models.BooleanField(
        _('Build pull requests for this project'),
        default=False,
        help_text=_('More information in <a href="https://docs.readthedocs.io/en/latest/guides/autobuild-docs-for-pull-requests.html">our docs</a>')  # noqa
    )

    # Project features
    cdn_enabled = models.BooleanField(_('CDN Enabled'), default=False)
    analytics_code = models.CharField(
        _('Analytics code'),
        max_length=50,
        null=True,
        blank=True,
        help_text=_(
            'Google Analytics Tracking ID '
            '(ex. <code>UA-22345342-1</code>). '
            'This may slow down your page loads.',
        ),
    )
    container_image = models.CharField(
        _('Alternative container image'),
        max_length=64,
        null=True,
        blank=True,
    )
    container_mem_limit = models.CharField(
        _('Container memory limit'),
        max_length=10,
        null=True,
        blank=True,
        help_text=_(
            'Memory limit in Docker format '
            '-- example: <code>512m</code> or <code>1g</code>',
        ),
    )
    container_time_limit = models.IntegerField(
        _('Container time limit in seconds'),
        null=True,
        blank=True,
    )
    build_queue = models.CharField(
        _('Alternate build queue id'),
        max_length=32,
        null=True,
        blank=True,
    )
    max_concurrent_builds = models.IntegerField(
        _('Maximum concurrent builds allowed for this project'),
        null=True,
        blank=True,
    )
    allow_promos = models.BooleanField(
        _('Allow paid advertising'),
        default=True,
        help_text=_('If unchecked, users will still see community ads.'),
    )
    ad_free = models.BooleanField(
        _('Ad-free'),
        default=False,
        help_text='If checked, do not show advertising for this project',
    )
    show_version_warning = models.BooleanField(
        _('Show version warning'),
        default=False,
        help_text=_('Show warning banner in non-stable nor latest versions.'),
    )

    # Sphinx specific build options.
    enable_epub_build = models.BooleanField(
        _('Enable EPUB build'),
        default=True,
        help_text=_(
            'Create a EPUB version of your documentation with each build.',
        ),
    )
    enable_pdf_build = models.BooleanField(
        _('Enable PDF build'),
        default=True,
        help_text=_(
            'Create a PDF version of your documentation with each build.',
        ),
    )

    # Other model data.
    path = models.CharField(
        _('Path'),
        max_length=255,
        editable=False,
        help_text=_(
            'The directory where '
            '<code>conf.py</code> lives',
        ),
    )
    conf_py_file = models.CharField(
        _('Python configuration file'),
        max_length=255,
        default='',
        blank=True,
        help_text=_(
            'Path from project root to <code>conf.py</code> file '
            '(ex. <code>docs/conf.py</code>). '
            'Leave blank if you want us to find it for you.',
        ),
    )

    featured = models.BooleanField(_('Featured'), default=False)
    skip = models.BooleanField(_('Skip'), default=False)
    install_project = models.BooleanField(
        _('Install Project'),
        help_text=_(
            'Install your project inside a virtualenv using <code>setup.py '
            'install</code>',
        ),
        default=False,
    )

    # This model attribute holds the python interpreter used to create the
    # virtual environment
    python_interpreter = models.CharField(
        _('Python Interpreter'),
        max_length=20,
        choices=constants.PYTHON_CHOICES,
        default='python3',
        help_text=_(
            'The Python interpreter used to create the virtual '
            'environment.',
        ),
    )

    use_system_packages = models.BooleanField(
        _('Use system packages'),
        help_text=_(
            'Give the virtual environment access to the global '
            'site-packages dir.',
        ),
        default=False,
    )
    privacy_level = models.CharField(
        _('Privacy Level'),
        max_length=20,
        choices=constants.PRIVACY_CHOICES,
        default=settings.DEFAULT_PRIVACY_LEVEL,
        help_text=_(
            'Level of privacy that you want on the repository.',
        ),
    )

    # Subprojects
    related_projects = models.ManyToManyField(
        'self',
        verbose_name=_('Related projects'),
        blank=True,
        symmetrical=False,
        through=ProjectRelationship,
    )

    # Language bits
    language = models.CharField(
        _('Language'),
        max_length=20,
        default='en',
        help_text=_(
            'The language the project '
            'documentation is rendered in. '
            "Note: this affects your project's URL.",
        ),
        choices=constants.LANGUAGES,
    )

    programming_language = models.CharField(
        _('Programming Language'),
        max_length=20,
        default='words',
        help_text=_(
            'The primary programming language the project is written in.',
        ),
        choices=constants.PROGRAMMING_LANGUAGES,
        blank=True,
    )
    # A subproject pointed at its main language, so it can be tracked
    main_language_project = models.ForeignKey(
        'self',
        related_name='translations',
        on_delete=models.SET_NULL,
        blank=True,
        null=True,
    )

    has_valid_webhook = models.BooleanField(
        default=False,
        help_text=_('This project has been built with a webhook'),
    )
    has_valid_clone = models.BooleanField(
        default=False,
        help_text=_('This project has been successfully cloned'),
    )

    tags = TaggableManager(blank=True)
    objects = ProjectQuerySet.as_manager()
    all_objects = models.Manager()

    # Property used for storing the latest build for a project when prefetching
    LATEST_BUILD_CACHE = '_latest_build'

    class Meta:
        ordering = ('slug',)

    def __str__(self):
        return self.name

    def save(self, *args, **kwargs):  # pylint: disable=arguments-differ
        from readthedocs.projects import tasks
        first_save = self.pk is None
        if not self.slug:
            # Subdomains can't have underscores in them.
            self.slug = slugify(self.name)
            if not self.slug:
                raise Exception(_('Model must have slug'))
        super().save(*args, **kwargs)
        try:
            latest = self.versions.filter(slug=LATEST).first()
            default_branch = self.get_default_branch()
            if latest and latest.identifier != default_branch:
                latest.identifier = default_branch
                latest.save()
        except Exception:
            log.exception('Failed to update latest identifier')

        try:
            branch = self.get_default_branch()
            if not self.versions.filter(slug=LATEST).exists():
                self.versions.create_latest(identifier=branch)
        except Exception:
            log.exception('Error creating default branches')

    def delete(self, *args, **kwargs):  # pylint: disable=arguments-differ
        from readthedocs.projects.tasks import clean_project_resources

        # Remove extra resources
        clean_project_resources(self)

        super().delete(*args, **kwargs)

    def get_absolute_url(self):
        return reverse('projects_detail', args=[self.slug])

    def get_docs_url(self, version_slug=None, lang_slug=None, external=False):
        """
        Return a URL for the docs.

        ``external`` defaults False because we only link external versions in very specific places
        """
        return resolve(
            project=self,
            version_slug=version_slug,
            language=lang_slug,
            external=external,
        )

    def get_builds_url(self):
        return reverse(
            'builds_project_list',
            kwargs={
                'project_slug': self.slug,
            },
        )

    def get_canonical_url(self):
        if settings.DONT_HIT_DB:
            return api.project(self.pk).canonical_url().get()['url']
        return self.get_docs_url()

    def get_subproject_urls(self):
        """
        List subproject URLs.

        This is used in search result linking
        """
        if settings.DONT_HIT_DB:
            return [(proj['slug'], proj['canonical_url']) for proj in
                    (api.project(self.pk).subprojects().get()['subprojects'])]
        return [(proj.child.slug, proj.child.get_docs_url())
                for proj in self.subprojects.all()]

    def get_storage_paths(self):
        """
        Get the paths of all artifacts used by the project.

        :return: the path to an item in storage
                 (can be used with ``storage.url`` to get the URL).
        """
        storage_paths = [
            f'{type_}/{self.slug}'
            for type_ in MEDIA_TYPES
        ]
        return storage_paths

    def get_storage_path(
            self,
            type_,
            version_slug=LATEST,
            include_file=True,
            version_type=None
    ):
        """
        Get a path to a build artifact for use with Django's storage system.

        :param type_: Media content type, ie - 'pdf', 'htmlzip'
        :param version_slug: Project version slug for lookup
        :param include_file: Include file name in return
        :param version_type: Project version type
        :return: the path to an item in storage
            (can be used with ``storage.url`` to get the URL)
        """
        type_dir = type_
        # Add `external/` prefix for external versions
        if version_type == EXTERNAL:
            type_dir = f'{EXTERNAL}/{type_}'

        folder_path = '{}/{}/{}'.format(
            type_dir,
            self.slug,
            version_slug,
        )
        if include_file:
            extension = type_.replace('htmlzip', 'zip')
            return '{}/{}.{}'.format(
                folder_path,
                self.slug,
                extension,
            )
        return folder_path

    def get_production_media_url(self, type_, version_slug):
        """Get the URL for downloading a specific media file."""
        # Use project domain for full path --same domain as docs
        # (project-slug.{PUBLIC_DOMAIN} or docs.project.com)
        domain = self.subdomain()

        # NOTE: we can't use ``reverse('project_download_media')`` here
        # because this URL only exists in El Proxito and this method is
        # accessed from Web instance

        if self.is_subproject:
            # docs.example.com/_/downloads/<alias>/<lang>/<ver>/pdf/
            path = f'//{domain}/{self.proxied_api_url}downloads/{self.alias}/{self.language}/{version_slug}/{type_}/'  # noqa
        else:
            # docs.example.com/_/downloads/<lang>/<ver>/pdf/
            path = f'//{domain}/{self.proxied_api_url}downloads/{self.language}/{version_slug}/{type_}/'  # noqa

        return path

    @property
    def proxied_api_host(self):
        """
        Used for the proxied_api_host in javascript.

        This needs to start with a slash at the root of the domain,
        and end without a slash
        """
        if self.urlconf:
            # Add our proxied api host at the first place we have a $variable
            # This supports both subpaths & normal root hosting
            url_prefix = self.urlconf.split('$', 1)[0]
            return '/' + url_prefix.strip('/') + '/_'
        return '/_'

    @property
    def proxied_api_url(self):
        """
        Like the api_host but for use as a URL prefix.

        It can't start with a /, but has to end with one.
        """
        return self.proxied_api_host.strip('/') + '/'

    @property
    def regex_urlconf(self):
        """
        Convert User's URLConf into a proper django URLConf.

        This replaces the user-facing syntax with the regex syntax.
        """
        to_convert = self.urlconf

        # We should standardize these names so we can loop over them easier
        to_convert = to_convert.replace(
            '$version',
            '(?P<version_slug>{regex})'.format(regex=pattern_opts['version_slug'])
        )
        to_convert = to_convert.replace(
            '$language',
            '(?P<lang_slug>{regex})'.format(regex=pattern_opts['lang_slug'])
        )
        to_convert = to_convert.replace(
            '$filename',
            '(?P<filename>{regex})'.format(regex=pattern_opts['filename_slug'])
        )
        to_convert = to_convert.replace(
            '$subproject',
            '(?P<subproject_slug>{regex})'.format(regex=pattern_opts['project_slug'])
        )

        if '$' in to_convert:
            log.warning(
                'Unconverted variable in a project URLConf: project=%s to_convert=%s',
                self, to_convert
            )
        return to_convert

    @property
    def proxito_urlconf(self):
        """
        Returns a URLConf class that is dynamically inserted via proxito.

        It is used for doc serving on projects that have their own ``urlconf``.
        """
        from readthedocs.projects.views.public import ProjectDownloadMedia
        from readthedocs.proxito.views.serve import ServeDocs
        from readthedocs.proxito.views.utils import proxito_404_page_handler
        from readthedocs.proxito.urls import core_urls

        class ProxitoURLConf:

            """A URLConf dynamically inserted by Proxito."""

            proxied_urls = [
                re_path(
                    r'{proxied_api_url}api/v2/'.format(proxied_api_url=self.proxied_api_url),
                    include('readthedocs.api.v2.proxied_urls'),
                    name='user_proxied_api'
                ),
                re_path(
                    r'{proxied_api_url}downloads/'
                    r'(?P<lang_slug>{lang_slug})/'
                    r'(?P<version_slug>{version_slug})/'
                    r'(?P<type_>[-\w]+)/$'.format(
                        proxied_api_url=self.proxied_api_url,
                        **pattern_opts),
                    ProjectDownloadMedia.as_view(same_domain_url=True),
                    name='user_proxied_downloads'
                ),
            ]
            docs_urls = [
                re_path(
                    '^{regex_urlconf}'.format(regex_urlconf=self.regex_urlconf),
                    ServeDocs.as_view(),
                    name='user_proxied_serve_docs'
                ),
            ]
            urlpatterns = proxied_urls + core_urls + docs_urls
            handler404 = proxito_404_page_handler
            handler500 = defaults.server_error

        return ProxitoURLConf

    @property
    def is_subproject(self):
        """Return whether or not this project is a subproject."""
        return self.superprojects.exists()

    @property
    def alias(self):
        """Return the alias (as subproject) if it's a subproject."""  # noqa
        if self.is_subproject:
            return self.superprojects.first().alias

    def subdomain(self):
        """Get project subdomain from resolver."""
        return resolve_domain(self)

    def get_downloads(self):
        downloads = {}
        default_version = self.get_default_version()

        for type_ in ('htmlzip', 'epub', 'pdf'):
            downloads[type_] = self.get_production_media_url(
                type_,
                default_version,
            )

        return downloads

    @property
    def clean_repo(self):
        if self.repo.startswith('http://github.com'):
            return self.repo.replace('http://github.com', 'https://github.com')
        return self.repo

    # Doc PATH:
    # MEDIA_ROOT/slug/checkouts/version/<repo>

    @property
    def doc_path(self):
        return os.path.join(settings.DOCROOT, self.slug.replace('_', '-'))

    def checkout_path(self, version=LATEST):
        return os.path.join(self.doc_path, 'checkouts', version)

    @property
    def pip_cache_path(self):
        """Path to pip cache."""
        return os.path.join(self.doc_path, '.cache', 'pip')

    def full_doc_path(self, version=LATEST):
        """The path to the documentation root in the project."""
        doc_base = self.checkout_path(version)
        for possible_path in ['docs', 'doc', 'Doc']:
            if os.path.exists(os.path.join(doc_base, '%s' % possible_path)):
                return os.path.join(doc_base, '%s' % possible_path)
        # No docs directory, docs are at top-level.
        return doc_base

    def artifact_path(self, type_, version=LATEST):
        """The path to the build html docs in the project."""
        return os.path.join(self.doc_path, 'artifacts', version, type_)

    def full_build_path(self, version=LATEST):
        """The path to the build html docs in the project."""
        return os.path.join(self.conf_dir(version), '_build', 'html')

    def full_latex_path(self, version=LATEST):
        """The path to the build LaTeX docs in the project."""
        return os.path.join(self.conf_dir(version), '_build', 'latex')

    def full_epub_path(self, version=LATEST):
        """The path to the build epub docs in the project."""
        return os.path.join(self.conf_dir(version), '_build', 'epub')

    # There is currently no support for building man/dash formats, but we keep
    # the support there for existing projects. They might have already existing
    # legacy builds.

    def full_man_path(self, version=LATEST):
        """The path to the build man docs in the project."""
        return os.path.join(self.conf_dir(version), '_build', 'man')

    def full_dash_path(self, version=LATEST):
        """The path to the build dash docs in the project."""
        return os.path.join(self.conf_dir(version), '_build', 'dash')

    def full_json_path(self, version=LATEST):
        """The path to the build json docs in the project."""
        json_path = os.path.join(self.conf_dir(version), '_build', 'json')
        return json_path

    def full_singlehtml_path(self, version=LATEST):
        """The path to the build singlehtml docs in the project."""
        return os.path.join(self.conf_dir(version), '_build', 'singlehtml')

    def rtd_build_path(self, version=LATEST):
        """The destination path where the built docs are copied."""
        return os.path.join(self.doc_path, 'rtd-builds', version)

    def static_metadata_path(self):
        """The path to the static metadata JSON settings file."""
        return os.path.join(self.doc_path, 'metadata.json')

    def conf_file(self, version=LATEST):
        """Find a ``conf.py`` file in the project checkout."""
        if self.conf_py_file:
            conf_path = os.path.join(
                self.checkout_path(version),
                self.conf_py_file,
            )

            if os.path.exists(conf_path):
                log.info('Inserting conf.py file path from model')
                return conf_path

            log.warning("Conf file specified on model doesn't exist")

        files = self.find('conf.py', version)
        if not files:
            files = self.full_find('conf.py', version)
        if len(files) == 1:
            return files[0]
        for filename in files:
            # When multiples conf.py files, we look up the first one that
            # contains the `doc` word in its path and return this one
            if filename.find('doc', 70) != -1:
                return filename

        # If the project has more than one conf.py file but none of them have
        # the `doc` word in the path, we raise an error informing this to the user
        if len(files) > 1:
            raise ProjectConfigurationError(
                ProjectConfigurationError.MULTIPLE_CONF_FILES,
            )

        raise ProjectConfigurationError(ProjectConfigurationError.NOT_FOUND)

    def conf_dir(self, version=LATEST):
        conf_file = self.conf_file(version)
        if conf_file:
            return os.path.dirname(conf_file)

    @property
    def has_good_build(self):
        # Check if there is `_good_build` annotation in the Queryset.
        # Used for Database optimization.
        if hasattr(self, '_good_build'):
            return self._good_build
        return self.builds(manager=INTERNAL).filter(success=True).exists()

    def has_media(self, type_, version_slug=LATEST, version_type=None):
        storage = get_storage_class(settings.RTD_BUILD_MEDIA_STORAGE)()
        storage_path = self.get_storage_path(
            type_=type_, version_slug=version_slug,
            version_type=version_type
        )
        return storage.exists(storage_path)

    def has_pdf(self, version_slug=LATEST, version_type=None):
        return self.has_media(
            MEDIA_TYPE_PDF,
            version_slug=version_slug,
            version_type=version_type
        )

    def has_epub(self, version_slug=LATEST, version_type=None):
        return self.has_media(
            MEDIA_TYPE_EPUB,
            version_slug=version_slug,
            version_type=version_type
        )

    def has_htmlzip(self, version_slug=LATEST, version_type=None):
        return self.has_media(
            MEDIA_TYPE_HTMLZIP,
            version_slug=version_slug,
            version_type=version_type
        )

    def vcs_repo(
            self, version=LATEST, environment=None,
            verbose_name=None, version_type=None
    ):
        """
        Return a Backend object for this project able to handle VCS commands.

        :param environment: environment to run the commands
        :type environment: doc_builder.environments.BuildEnvironment
        :param version: version slug for the backend (``LATEST`` by default)
        :type version: str
        """
        # TODO: this seems to be the only method that receives a
        # ``version.slug`` instead of a ``Version`` instance (I prefer an
        # instance here)

        backend = self.vcs_class()
        if not backend:
            repo = None
        else:
            repo = backend(
                self, version, environment=environment,
                verbose_name=verbose_name, version_type=version_type
            )
        return repo

    def vcs_class(self):
        """
        Get the class used for VCS operations.

        This is useful when doing operations that don't need to have the repository on disk.
        """
        return backend_cls.get(self.repo_type)

    def git_service_class(self):
        """Get the service class for project. e.g: GitHubService, GitLabService."""
        from readthedocs.oauth.services import registry

        for service_cls in registry:
            if service_cls.is_project_service(self):
                service = service_cls
                break
        else:
            log.warning('There are no registered services in the application.')
            service = None

        return service

    @property
    def git_provider_name(self):
        """Get the provider name for project. e.g: GitHub, GitLab, BitBucket."""
        service = self.git_service_class()
        if service:
            provider = allauth_registry.by_id(service.adapter.provider_id)
            return provider.name
        return None

    def repo_nonblockinglock(self, version, max_lock_age=None):
        """
        Return a ``NonBlockingLock`` to acquire the lock via context manager.

        :param version: project's version that want to get the lock for.
        :param max_lock_age: time (in seconds) to consider the lock's age is old
            and grab it anyway. It default to the ``container_time_limit`` of
            the project or the default ``DOCKER_LIMITS['time']`` or
            ``REPO_LOCK_SECONDS`` or 30
        """
        if max_lock_age is None:
            max_lock_age = (
                self.container_time_limit or
                DOCKER_LIMITS.get('time') or
                settings.REPO_LOCK_SECONDS
            )

        return NonBlockingLock(
            project=self,
            version=version,
            max_lock_age=max_lock_age,
        )

    def repo_lock(self, version, timeout=5, polling_interval=5):
        return Lock(self, version, timeout, polling_interval)

    def find(self, filename, version):
        """
        Find files inside the project's ``doc`` path.

        :param filename: Filename to search for in project checkout
        :param version: Version instance to set version checkout path
        """
        matches = []
        for root, __, filenames in os.walk(self.full_doc_path(version)):
            for match in fnmatch.filter(filenames, filename):
                matches.append(os.path.join(root, match))
        return matches

    def full_find(self, filename, version):
        """
        Find files inside a project's checkout path.

        :param filename: Filename to search for in project checkout
        :param version: Version instance to set version checkout path
        """
        matches = []
        for root, __, filenames in os.walk(self.checkout_path(version)):
            for match in fnmatch.filter(filenames, filename):
                matches.append(os.path.join(root, match))
        return matches

    def get_latest_build(self, finished=True):
        """
        Get latest build for project.

        :param finished: Return only builds that are in a finished state
        """
        # Check if there is `_latest_build` attribute in the Queryset.
        # Used for Database optimization.
        if hasattr(self, self.LATEST_BUILD_CACHE):
            if self._latest_build:
                return self._latest_build[0]
            return None

        kwargs = {'type': 'html'}
        if finished:
            kwargs['state'] = 'finished'
        return self.builds(manager=INTERNAL).filter(**kwargs).first()

    def api_versions(self):
        from readthedocs.builds.models import APIVersion
        ret = []
        for version_data in api.project(self.pk).active_versions.get()['versions']:
            version = APIVersion(**version_data)
            ret.append(version)
        return sort_version_aware(ret)

    def active_versions(self):
        from readthedocs.builds.models import Version
        versions = Version.internal.public(project=self, only_active=True)
        return (
            versions.filter(built=True, active=True) |
            versions.filter(active=True, uploaded=True)
        )

    def ordered_active_versions(self, **kwargs):
        """
        Get all active versions, sorted.

        :param kwargs: All kwargs are passed down to the
                       `Version.internal.public` queryset.
        """
        from readthedocs.builds.models import Version
        kwargs.update(
            {
                'project': self,
                'only_active': True,
                'only_built': True,
            },
        )
        versions = (
            Version.internal.public(**kwargs)
            .select_related(
                'project',
                'project__main_language_project',
            )
            .prefetch_related(
                Prefetch(
                    'project__superprojects',
                    ProjectRelationship.objects.all().select_related('parent'),
                    to_attr='_superprojects',
                ),
                Prefetch(
                    'project__domains',
                    Domain.objects.filter(canonical=True),
                    to_attr='_canonical_domains',
                ),
            )
        )
        return sort_version_aware(versions)

    def all_active_versions(self):
        """
        Get queryset with all active versions.

        .. note::
            This is a temporary workaround for activate_versions filtering out
            things that were active, but failed to build

        :returns: :py:class:`Version` queryset
        """
        return self.versions(manager=INTERNAL).filter(active=True)

    def get_stable_version(self):
        return self.versions.filter(slug=STABLE).first()

    def update_stable_version(self):
        """
        Returns the version that was promoted to be the new stable version.

        Return ``None`` if no update was made or if there is no version on the
        project that can be considered stable.
        """
        versions = self.versions(manager=INTERNAL).all()
        new_stable = determine_stable_version(versions)
        if new_stable:
            current_stable = self.get_stable_version()
            if current_stable:
                identifier_updated = (
                    new_stable.identifier != current_stable.identifier
                )
                if identifier_updated and current_stable.machine:
                    log.info(
                        'Update stable version: %(project)s:%(version)s',
                        {
                            'project': self.slug,
                            'version': new_stable.identifier,
                        }
                    )
                    current_stable.identifier = new_stable.identifier
                    current_stable.save()
                    return new_stable
            else:
                log.info(
                    'Creating new stable version: %(project)s:%(version)s',
                    {
                        'project': self.slug,
                        'version': new_stable.identifier,
                    }
                )
                current_stable = self.versions.create_stable(
                    type=new_stable.type,
                    identifier=new_stable.identifier,
                )
                return new_stable

    def versions_from_branch_name(self, branch):
        return (
            self.versions.filter(identifier=branch) |
            self.versions.filter(identifier='remotes/origin/%s' % branch) |
            self.versions.filter(identifier='origin/%s' % branch) |
            self.versions.filter(verbose_name=branch)
        )

    def get_default_version(self):
        """
        Get the default version (slug).

        Returns self.default_version if the version with that slug actually
        exists (is built and published). Otherwise returns 'latest'.
        """
        # latest is a special case where we don't have to check if it exists
        if self.default_version == LATEST:
            return self.default_version
        # check if the default_version exists
        version_qs = self.versions.filter(
            slug=self.default_version,
            active=True,
        )
        if version_qs.exists():
            return self.default_version
        return LATEST

    def get_default_branch(self):
        """Get the version representing 'latest'."""
        if self.default_branch:
            return self.default_branch
        return self.vcs_class().fallback_branch

    def add_subproject(self, child, alias=None):
        subproject, __ = ProjectRelationship.objects.get_or_create(
            parent=self,
            child=child,
            alias=alias,
        )
        return subproject

    def remove_subproject(self, child):
        ProjectRelationship.objects.filter(parent=self, child=child).delete()

    def get_parent_relationship(self):
        """
        Get parent project relationship.

        It returns ``None`` if this is a top level project.
        """
        if hasattr(self, '_superprojects'):
            # Cached parent project relationship
            if self._superprojects:
                return self._superprojects[0]
            return None

        return self.superprojects.select_related('parent').first()

    def get_canonical_custom_domain(self):
        """Get the canonical custom domain or None."""
        if hasattr(self, '_canonical_domains'):
            # Cached custom domains
            if self._canonical_domains:
                return self._canonical_domains[0]
            return None

        return self.domains.filter(canonical=True).first()

    @property
    def features(self):
        return Feature.objects.for_project(self)

    def has_feature(self, feature_id):
        """
        Does project have existing feature flag.

        If the feature has a historical True value before the feature was added,
        we consider the project to have the flag. This is used for deprecating a
        feature or changing behavior for new projects
        """
        return self.features.filter(feature_id=feature_id).exists()

    def get_feature_value(self, feature, positive, negative):
        """
        Look up project feature, return corresponding value.

        If a project has a feature, return ``positive``, otherwise return
        ``negative``
        """
        return positive if self.has_feature(feature) else negative

    @property
    def show_advertising(self):
        """
        Whether this project is ad-free.

        :returns: ``True`` if advertising should be shown and ``False`` otherwise
        :rtype: bool
        """
        if self.ad_free or self.gold_owners.exists():
            return False

        return True

    @property
    def environment_variables(self):
        """
        Environment variables to build this particular project.

        :returns: dictionary with all the variables {name: value}
        :rtype: dict
        """
        return {
            variable.name: variable.value
            for variable in self.environmentvariable_set.all()
        }

    def is_valid_as_superproject(self, error_class):
        """
        Checks if the project can be a superproject.

        This is used to handle form and serializer validations
        if check fails returns ValidationError using to the error_class passed
        """
        # Check the parent project is not a subproject already
        if self.superprojects.exists():
            raise error_class(
                _('Subproject nesting is not supported'),
            )

    def is_valid_as_subproject(self, parent, error_class):
        """
        Checks if the project can be a subproject.

        This is used to handle form and serializer validations
        if check fails returns ValidationError using to the error_class passed
        """
        # Check the child project is not a subproject already
        if self.superprojects.exists():
            raise error_class(
                _('Child is already a subproject of another project'),
            )

        # Check the child project is already a superproject
        if self.subprojects.exists():
            raise error_class(
                _('Child is already a superproject'),
            )

        # Check the parent and child are not the same project
        if parent.slug == self.slug:
            raise error_class(
                _('Project can not be subproject of itself'),
            )


class APIProject(Project):

    """
    Project proxy model for API data deserialization.

    This replaces the pattern where API data was deserialized into a mocked
    :py:class:`Project` object. This pattern was confusing, as it was not explicit
    as to what form of object you were working with -- API backed or database
    backed.

    This model preserves the Project model methods, allowing for overrides on
    model field differences. This model pattern will generally only be used on
    builder instances, where we are interacting solely with API data.
    """

    features = []

    class Meta:
        proxy = True

    def __init__(self, *args, **kwargs):
        self.features = kwargs.pop('features', [])
        environment_variables = kwargs.pop('environment_variables', {})
        ad_free = (not kwargs.pop('show_advertising', True))
        # These fields only exist on the API return, not on the model, so we'll
        # remove them to avoid throwing exceptions due to unexpected fields
        for key in ['users', 'resource_uri', 'absolute_url', 'downloads',
                    'main_language_project', 'related_projects']:
            try:
                del kwargs[key]
            except KeyError:
                pass
        super().__init__(*args, **kwargs)

        # Overwrite the database property with the value from the API
        self.ad_free = ad_free
        self._environment_variables = environment_variables

    def save(self, *args, **kwargs):
        return 0

    def has_feature(self, feature_id):
        return feature_id in self.features

    @property
    def show_advertising(self):
        """Whether this project is ad-free (don't access the database)."""
        return not self.ad_free

    @property
    def environment_variables(self):
        return self._environment_variables


class ImportedFile(models.Model):

    """
    Imported files model.

    This tracks files that are output from documentation builds, useful for
    things like CDN invalidation.
    """

    project = models.ForeignKey(
        'Project',
        verbose_name=_('Project'),
        related_name='imported_files',
        on_delete=models.CASCADE,
    )
    version = models.ForeignKey(
        'builds.Version',
        verbose_name=_('Version'),
        related_name='imported_files',
        null=True,
        on_delete=models.CASCADE,
    )
    name = models.CharField(_('Name'), max_length=255)
    slug = models.SlugField(_('Slug'))

    # max_length is set to 4096 because linux has a maximum path length
    # of 4096 characters for most filesystems (including EXT4).
    # https://github.com/rtfd/readthedocs.org/issues/5061
    path = models.CharField(_('Path'), max_length=4096)
    md5 = models.CharField(_('MD5 checksum'), max_length=255)
    commit = models.CharField(_('Commit'), max_length=255)
    build = models.IntegerField(_('Build id'), null=True)
    modified_date = models.DateTimeField(_('Modified date'), auto_now=True)

    def get_absolute_url(self):
        return resolve(
            project=self.project,
            version_slug=self.version.slug,
            filename=self.path,
            # this should always be False because we don't have ImportedFile's for external versions
            external=False,
        )

    def __str__(self):
        return '{}: {}'.format(self.name, self.project)


class HTMLFile(ImportedFile):

    """
    Imported HTML file Proxy model.

    This tracks only the HTML files for indexing to search.
    """

    class Meta:
        proxy = True

    objects = HTMLFileManager.from_queryset(HTMLFileQuerySet)()

    def get_processed_json_sphinx(self):
        """
        Get the parsed JSON for search indexing.

        Check for two paths for each index file
        This is because HTMLDir can generate a file from two different places:

        * foo.rst
        * foo/index.rst

        Both lead to `foo/index.html`
        https://github.com/rtfd/readthedocs.org/issues/5368
        """
        fjson_paths = []
        basename = os.path.splitext(self.path)[0]
        fjson_paths.append(basename + '.fjson')
        if basename.endswith('/index'):
            new_basename = re.sub(r'\/index$', '', basename)
            fjson_paths.append(new_basename + '.fjson')

        storage = get_storage_class(settings.RTD_BUILD_MEDIA_STORAGE)()
        storage_path = self.project.get_storage_path(
            type_='json', version_slug=self.version.slug, include_file=False
        )
        for fjson_path in fjson_paths:
            try:
                fjson_storage_path = storage.join(storage_path, fjson_path)
                if storage.exists(fjson_storage_path):
                    return process_file(fjson_storage_path)
            except Exception:
                log.warning(
                    'Unhandled exception during search processing file: %s',
                    fjson_path,
                )

        return {
            'path': self.path,
            'title': '',
            'sections': [],
            'domain_data': {},
        }

    def get_processed_json_mkdocs(self):
        log.debug('Processing mkdocs index')
        storage = get_storage_class(settings.RTD_BUILD_MEDIA_STORAGE)()
        storage_path = self.project.get_storage_path(
            type_='html', version_slug=self.version.slug, include_file=False
        )
        try:
            file_path = storage.join(storage_path, 'search/search_index.json')
            if storage.exists(file_path):
                index_data = process_mkdocs_index_file(file_path, page=self.path)
                if index_data:
                    return index_data
        except Exception:
            log.warning(
                'Unhandled exception during search processing file: %s',
                file_path,
            )
        return {
            'path': self.path,
            'title': '',
            'sections': [],
            'domain_data': {},
        }

    def get_processed_json(self):
        """
        Get the parsed JSON for search indexing.

        Returns a dictionary with the following structure.
        {
            'path': 'file path',
            'title': 'Title',
            'sections': [
                {
                    'id': 'section-anchor',
                    'title': 'Section title',
                    'content': 'Section content',
                },
            ],
            'domain_data': {},
        }
        """
        if self.version.is_sphinx_type:
            return self.get_processed_json_sphinx()
        return self.get_processed_json_mkdocs()

    @cached_property
    def processed_json(self):
        return self.get_processed_json()


class Notification(models.Model):
    project = models.ForeignKey(
        Project,
        related_name='%(class)s_notifications',
        on_delete=models.CASCADE,
    )
    objects = RelatedProjectQuerySet.as_manager()

    class Meta:
        abstract = True


class EmailHook(Notification):
    email = models.EmailField()

    def __str__(self):
        return self.email


class WebHook(Notification):
    url = models.URLField(
        max_length=600,
        help_text=_('URL to send the webhook to'),
    )

    def __str__(self):
        return self.url


class Domain(models.Model):

    """A custom domain name for a project."""

    project = models.ForeignKey(
        Project,
        related_name='domains',
        on_delete=models.CASCADE,
    )
    domain = models.CharField(
        _('Domain'),
        unique=True,
        max_length=255,
        validators=[validate_domain_name],
    )
    machine = models.BooleanField(
        default=False,
        help_text=_('This Domain was auto-created'),
    )
    cname = models.BooleanField(
        default=False,
        help_text=_('This Domain is a CNAME for the project'),
    )
    canonical = models.BooleanField(
        default=False,
        help_text=_(
            'This Domain is the primary one where the documentation is '
            'served from',
        ),
    )
    https = models.BooleanField(
        _('Use HTTPS'),
        default=False,
        help_text=_('Always use HTTPS for this domain'),
    )
    count = models.IntegerField(
        default=0,
        help_text=_('Number of times this domain has been hit'),
    )

    # Strict-Transport-Security header options
    # These are not exposed to users because it's easy to misconfigure things
    # and hard to back out changes cleanly
    hsts_max_age = models.PositiveIntegerField(
        default=0,
        help_text=_('Set a custom max-age (eg. 31536000) for the HSTS header')
    )
    hsts_include_subdomains = models.BooleanField(
        default=False,
        help_text=_('If hsts_max_age > 0, set the includeSubDomains flag with the HSTS header')
    )
    hsts_preload = models.BooleanField(
        default=False,
        help_text=_('If hsts_max_age > 0, set the preload flag with the HSTS header')
    )

    objects = RelatedProjectQuerySet.as_manager()

    class Meta:
        ordering = ('-canonical', '-machine', 'domain')

    def __str__(self):
        return '{domain} pointed at {project}'.format(
            domain=self.domain,
            project=self.project.name,
        )

    def save(self, *args, **kwargs):  # pylint: disable=arguments-differ
        parsed = urlparse(self.domain)
        if parsed.scheme or parsed.netloc:
            self.domain = parsed.netloc
        else:
            self.domain = parsed.path
        super().save(*args, **kwargs)


class Feature(models.Model):

    """
    Project feature flags.

    Features should generally be added here as choices, however features may
    also be added dynamically from a signal in other packages. Features can be
    added by external packages with the use of signals::

        @receiver(pre_init, sender=Feature)
        def add_features(sender, **kwargs):
            sender.FEATURES += (('blah', 'BLAH'),)

    The FeatureForm will grab the updated list on instantiation.
    """

    # Feature constants - this is not a exhaustive list of features, features
    # may be added by other packages
    USE_SPHINX_LATEST = 'use_sphinx_latest'
    ALLOW_DEPRECATED_WEBHOOKS = 'allow_deprecated_webhooks'
    PIP_ALWAYS_UPGRADE = 'pip_always_upgrade'
    DONT_OVERWRITE_SPHINX_CONTEXT = 'dont_overwrite_sphinx_context'
    MKDOCS_THEME_RTD = 'mkdocs_theme_rtd'
    API_LARGE_DATA = 'api_large_data'
    DONT_SHALLOW_CLONE = 'dont_shallow_clone'
    USE_TESTING_BUILD_IMAGE = 'use_testing_build_image'
    SHARE_SPHINX_DOCTREE = 'share_sphinx_doctree'
    DEFAULT_TO_MKDOCS_0_17_3 = 'default_to_mkdocs_0_17_3'
    CLEAN_AFTER_BUILD = 'clean_after_build'
    EXTERNAL_VERSION_BUILD = 'external_version_build'
    UPDATE_CONDA_STARTUP = 'update_conda_startup'
    CONDA_APPEND_CORE_REQUIREMENTS = 'conda_append_core_requirements'
    ALL_VERSIONS_IN_HTML_CONTEXT = 'all_versions_in_html_context'
    SKIP_SYNC_TAGS = 'skip_sync_tags'
    SKIP_SYNC_BRANCHES = 'skip_sync_branches'
    CACHED_ENVIRONMENT = 'cached_environment'
    LIMIT_CONCURRENT_BUILDS = 'limit_concurrent_builds'
    DISABLE_SERVER_SIDE_SEARCH = 'disable_server_side_search'
    ENABLE_MKDOCS_SERVER_SIDE_SEARCH = 'enable_mkdocs_server_side_search'
    FORCE_SPHINX_FROM_VENV = 'force_sphinx_from_venv'
    LIST_PACKAGES_INSTALLED_ENV = 'list_packages_installed_env'
    VCS_REMOTE_LISTING = 'vcs_remote_listing'
    STORE_PAGEVIEWS = 'store_pageviews'
<<<<<<< HEAD
    DEDUPLICATE_BUILDS = 'deduplicate_builds'
=======
    SPHINX_PARALLEL = 'sphinx_parallel'
    USE_SPHINX_BUILDERS = 'use_sphinx_builders'
>>>>>>> 16d58238

    FEATURES = (
        (USE_SPHINX_LATEST, _('Use latest version of Sphinx')),
        (ALLOW_DEPRECATED_WEBHOOKS, _('Allow deprecated webhook views')),
        (PIP_ALWAYS_UPGRADE, _('Always run pip install --upgrade')),
        (
            DONT_OVERWRITE_SPHINX_CONTEXT,
            _(
                'Do not overwrite context vars in conf.py with Read the Docs context',
            ),
        ),
        (
            MKDOCS_THEME_RTD,
            _('Use Read the Docs theme for MkDocs as default theme'),
        ),
        (
            DONT_SHALLOW_CLONE,
            _('Do not shallow clone when cloning git repos'),
        ),
        (
            USE_TESTING_BUILD_IMAGE,
            _('Use Docker image labelled as `testing` to build the docs'),
        ),
        (
            API_LARGE_DATA,
            _('Try alternative method of posting large data'),
        ),
        (
            SHARE_SPHINX_DOCTREE,
            _('Use shared directory for doctrees'),
        ),
        (
            DEFAULT_TO_MKDOCS_0_17_3,
            _('Install mkdocs 0.17.3 by default'),
        ),
        (
            CLEAN_AFTER_BUILD,
            _('Clean all files used in the build process'),
        ),
        (
            EXTERNAL_VERSION_BUILD,
            _('Enable project to build on pull/merge requests'),
        ),
        (
            UPDATE_CONDA_STARTUP,
            _('Upgrade conda before creating the environment'),
        ),
        (
            CONDA_APPEND_CORE_REQUIREMENTS,
            _('Append Read the Docs core requirements to environment.yml file'),
        ),
        (
            ALL_VERSIONS_IN_HTML_CONTEXT,
            _(
                'Pass all versions (including private) into the html context '
                'when building with Sphinx'
            ),
        ),
        (
            SKIP_SYNC_BRANCHES,
            _('Skip syncing branches'),
        ),
        (
            SKIP_SYNC_TAGS,
            _('Skip syncing tags'),
        ),
        (
            CACHED_ENVIRONMENT,
            _('Cache the environment (virtualenv, conda, pip cache, repository) in storage'),
        ),
        (
            LIMIT_CONCURRENT_BUILDS,
            _('Limit the amount of concurrent builds'),
        ),
        (
            DISABLE_SERVER_SIDE_SEARCH,
            _('Disable server side search'),
        ),
        (
            ENABLE_MKDOCS_SERVER_SIDE_SEARCH,
            _('Enable server side search for MkDocs projects'),
        ),
        (
            FORCE_SPHINX_FROM_VENV,
            _('Force to use Sphinx from the current virtual environment'),
        ),
        (
            LIST_PACKAGES_INSTALLED_ENV,
            _(
                'List packages installed in the environment ("pip list" or "conda list") '
                'on build\'s output',
            ),
        ),
        (
            VCS_REMOTE_LISTING,
            _('Use remote listing in VCS (e.g. git ls-remote) if supported for sync versions'),
        ),
        (
            STORE_PAGEVIEWS,
            _('Store pageviews for this project'),
        ),
        (
<<<<<<< HEAD
            DEDUPLICATE_BUILDS,
            _('Mark duplicated builds as NOOP to be skipped by builders'),
        ),
=======
            SPHINX_PARALLEL,
            _('Use "-j auto" when calling sphinx-build'),
        ),
        (
            USE_SPHINX_BUILDERS,
            _('Use regular sphinx builders instead of custom RTD builders'),
        )
>>>>>>> 16d58238
    )

    projects = models.ManyToManyField(
        Project,
        blank=True,
    )
    # Feature is not implemented as a ChoiceField, as we don't want validation
    # at the database level on this field. Arbitrary values are allowed here.
    feature_id = models.CharField(
        _('Feature identifier'),
        max_length=32,
        unique=True,
    )
    add_date = models.DateTimeField(
        _('Date feature was added'),
        auto_now_add=True,
    )
    default_true = models.BooleanField(
        _('Historical default is True'),
        default=False,
    )

    objects = FeatureQuerySet.as_manager()

    def __str__(self):
        return '{} feature'.format(self.get_feature_display(),)

    def get_feature_display(self):
        """
        Implement display name field for fake ChoiceField.

        Because the field is not a ChoiceField here, we need to manually
        implement this behavior.
        """
        return dict(self.FEATURES).get(self.feature_id, self.feature_id)


class EnvironmentVariable(TimeStampedModel, models.Model):
    name = models.CharField(
        max_length=128,
        help_text=_('Name of the environment variable'),
    )
    value = models.CharField(
        max_length=2048,
        help_text=_('Value of the environment variable'),
    )
    project = models.ForeignKey(
        Project,
        on_delete=models.CASCADE,
        help_text=_('Project where this variable will be used'),
    )

    objects = RelatedProjectQuerySet.as_manager()

    def __str__(self):
        return self.name

    def save(self, *args, **kwargs):  # pylint: disable=arguments-differ
        self.value = quote(self.value)
        return super().save(*args, **kwargs)<|MERGE_RESOLUTION|>--- conflicted
+++ resolved
@@ -1595,12 +1595,9 @@
     LIST_PACKAGES_INSTALLED_ENV = 'list_packages_installed_env'
     VCS_REMOTE_LISTING = 'vcs_remote_listing'
     STORE_PAGEVIEWS = 'store_pageviews'
-<<<<<<< HEAD
-    DEDUPLICATE_BUILDS = 'deduplicate_builds'
-=======
     SPHINX_PARALLEL = 'sphinx_parallel'
     USE_SPHINX_BUILDERS = 'use_sphinx_builders'
->>>>>>> 16d58238
+    DEDUPLICATE_BUILDS = 'deduplicate_builds'
 
     FEATURES = (
         (USE_SPHINX_LATEST, _('Use latest version of Sphinx')),
@@ -1703,19 +1700,17 @@
             _('Store pageviews for this project'),
         ),
         (
-<<<<<<< HEAD
+            SPHINX_PARALLEL,
+            _('Use "-j auto" when calling sphinx-build'),
+        ),
+        (
+            USE_SPHINX_BUILDERS,
+            _('Use regular sphinx builders instead of custom RTD builders'),
+        ),
+        (
             DEDUPLICATE_BUILDS,
             _('Mark duplicated builds as NOOP to be skipped by builders'),
         ),
-=======
-            SPHINX_PARALLEL,
-            _('Use "-j auto" when calling sphinx-build'),
-        ),
-        (
-            USE_SPHINX_BUILDERS,
-            _('Use regular sphinx builders instead of custom RTD builders'),
-        )
->>>>>>> 16d58238
     )
 
     projects = models.ManyToManyField(
