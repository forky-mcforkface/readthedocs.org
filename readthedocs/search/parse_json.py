--- conflicted
+++ resolved
@@ -94,11 +94,6 @@
         log.info('Unable to index title for: %s', fjson_storage_path)
 
     return {
-<<<<<<< HEAD
-        'headers': process_headers(data, fjson_storage_path),
-        'content': body_content,
-=======
->>>>>>> 7be01d84
         'path': path,
         'title': title,
         'sections': sections,
