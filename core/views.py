"""Core views, including the main homepage, post-commit build hook,
documentation and header rendering, and server errors.
"""

from django.core.mail import mail_admins
from django.core.urlresolvers import reverse
from django.db.models import F, Max
from django.http import HttpResponse, HttpResponseRedirect, \
    HttpResponsePermanentRedirect
from django.shortcuts import render_to_response, get_object_or_404
from django.template import RequestContext
from django.views.decorators.csrf import csrf_view_exempt
from django.views.static import serve
from projects.models import Project
from projects.tasks import update_docs
from watching.models import PageView
import json
import os
import re




def homepage(request):
    projs = Project.objects.filter(builds__isnull=False).annotate(max_date=Max('builds__date')).order_by('-max_date')[:10]
    featured = Project.objects.filter(featured=True)
    updated = PageView.objects.all()[:10]
    return render_to_response('homepage.html',
                              {'project_list': projs,
                               'featured_list': featured,
                               'updated_list': updated},
                context_instance=RequestContext(request))

def random_page(request):
    return HttpResponseRedirect(PageView.objects.order_by('?')[0].get_absolute_url())

@csrf_view_exempt
def github_build(request):
    """
    A post-commit hook for github.
    """
    if request.method == 'POST':
        obj = json.loads(request.POST['payload'])
        name = obj['repository']['name']
        url = obj['repository']['url']
        ghetto_url = url.replace('http://', '').replace('https://', '')
        try:
            project = Project.objects.filter(repo__contains=ghetto_url)[0]
            update_docs.delay(pk=project.pk)
            return HttpResponse('Build Started')
        except:
            mail_admins('Build Failure', '%s failed to build via github' % name)
            return HttpResponse('Build Failed')
    else:
        return render_to_response('post_commit.html', {},
                context_instance=RequestContext(request))


@csrf_view_exempt
def generic_build(request, pk):
    project = Project.objects.get(pk=pk)
    context = {'built': False, 'project': project}
    #This should be in the post, but for now it's always built for backwards compat
    update_docs.delay(pk=pk)
    if request.method == 'POST':
        context['built'] = True
    return render_to_response('post_commit.html', context,
            context_instance=RequestContext(request))


def legacy_serve_docs(request, username, project_slug, filename):
    proj = get_object_or_404(Project, slug=project_slug)
    default_version = proj.get_default_version()
    url = reverse(serve_docs, kwargs={
        'project_slug': project_slug,
<<<<<<< HEAD
        'version_slug': 'latest',
        'lang_slug': 'en',
=======
        'version_slug': default_version,
>>>>>>> 41f275b3
        'filename': filename
    })
    return HttpResponsePermanentRedirect(url)


def serve_docs(request, project_slug, lang_slug, version_slug, filename):
    """
    The way that we're serving the documentation.

    This is coming out of Django so that we can do simple page counting, and
    because later we can use Django auth to protect views.

    This could probably be refactored to serve out of nginx if we have more
    time.
    """
    # A bunch of janky redirect logic. This should be the last time.
    if not filename:
        filename = "index.html"
    if version_slug is None:
        proj = get_object_or_404(Project, slug=project_slug)
        default_version = proj.get_default_version()
        url = reverse(serve_docs, kwargs={
            'project_slug': project_slug,
<<<<<<< HEAD
            'version_slug': 'latest',
            'lang_slug': 'en',
            'filename': filename
        })
        return HttpResponsePermanentRedirect(url)
    if lang_slug is None:
        url = reverse(serve_docs, kwargs={
            'project_slug': project_slug,
            'version_slug': version_slug if version_slug != 'en' else 'latest',
            'lang_slug': 'en',
=======
            'version_slug': default_version,
>>>>>>> 41f275b3
            'filename': filename
        })
        return HttpResponseRedirect(url)
    proj = get_object_or_404(Project, slug=project_slug)
    valid_version = proj.versions.filter(slug=version_slug).count()
    if not valid_version and version_slug != 'latest' and version_slug != 'en':
        url = reverse(serve_docs, kwargs={
            'project_slug': project_slug,
            'version_slug': 'latest',
            'lang_slug': 'en',
            #Filename was part of the version that we caught.
            'filename': os.path.join(version_slug, filename)
        })
        return HttpResponsePermanentRedirect(url)
    filename = filename.rstrip('/')
    basepath = os.path.join(proj.rtd_build_path, version_slug)
    if 'html' in filename:
        try:
            if not os.path.exists(os.path.join(basepath, filename)):
                return render_to_response('404.html', {'project': proj},
                        context_instance=RequestContext(request))
        except AttributeError:
            return render_to_response('404.html', {'project': proj},
                    context_instance=RequestContext(request))

        pageview, created = PageView.objects.get_or_create(project=proj, url=filename)
        if not created:
            pageview.count = F('count') + 1
            pageview.save()
    return serve(request, filename, basepath)

def render_header(request):
    """
    This is the ESI backend that renders on top of the sphinx documentation
    that we serve.

    This needs to be Django instead of rendered into the Sphinx Document
    because we need to know who the user is and if they are authenticated and
    such. Later we will provide more "Owner Tools" for users.
    """

    # try to deconstruct the request url to find the user and project
    project = None

    path_info = request.META['PATH_INFO']
    path_match = re.match('/projects/([-\w]+)/([-\w]+)/', path_info)
    if path_match:
        user, project_slug = path_match.groups()
        try:
            project = Project.objects.get(
                user__username=user,
                slug=project_slug
            )
        except Project.DoesNotExist:
            pass

    context = { 'project': project,
                'do_bookmarking': True,
                'include_render': True,
                }

    return render_to_response('core/header.html', context,
                context_instance=RequestContext(request))

def server_error(request, template_name='500.html'):
    """
    A simple 500 handler so we get media
    """
    return render_to_response(template_name,
        context_instance = RequestContext(request)
    )


def server_error_404(request, template_name='404.html'):
    """
    A simple 500 handler so we get media
    """
    return render_to_response(template_name,
        context_instance = RequestContext(request)
    )<|MERGE_RESOLUTION|>--- conflicted
+++ resolved
@@ -73,12 +73,8 @@
     default_version = proj.get_default_version()
     url = reverse(serve_docs, kwargs={
         'project_slug': project_slug,
-<<<<<<< HEAD
-        'version_slug': 'latest',
+        'version_slug': default_version,
         'lang_slug': 'en',
-=======
-        'version_slug': default_version,
->>>>>>> 41f275b3
         'filename': filename
     })
     return HttpResponsePermanentRedirect(url)
@@ -102,8 +98,7 @@
         default_version = proj.get_default_version()
         url = reverse(serve_docs, kwargs={
             'project_slug': project_slug,
-<<<<<<< HEAD
-            'version_slug': 'latest',
+            'version_slug': default_version
             'lang_slug': 'en',
             'filename': filename
         })
@@ -111,20 +106,18 @@
     if lang_slug is None:
         url = reverse(serve_docs, kwargs={
             'project_slug': project_slug,
-            'version_slug': version_slug if version_slug != 'en' else 'latest',
+            'version_slug': version_slug if version_slug != 'en' else default_version,
             'lang_slug': 'en',
-=======
-            'version_slug': default_version,
->>>>>>> 41f275b3
             'filename': filename
         })
         return HttpResponseRedirect(url)
     proj = get_object_or_404(Project, slug=project_slug)
     valid_version = proj.versions.filter(slug=version_slug).count()
+    default_version = proj.get_default_version()
     if not valid_version and version_slug != 'latest' and version_slug != 'en':
         url = reverse(serve_docs, kwargs={
             'project_slug': project_slug,
-            'version_slug': 'latest',
+            'version_slug': default_version',
             'lang_slug': 'en',
             #Filename was part of the version that we caught.
             'filename': os.path.join(version_slug, filename)
