--- conflicted
+++ resolved
@@ -294,13 +294,8 @@
                               successful
     """
 
-<<<<<<< HEAD
-    def __init__(self, project=None, version=None, build=None, config=None, record=True,
-                 environment=None):
-=======
-    def __init__(self, project=None, version=None, build=None, record=True,
-                 environment=None, update_on_success=True):
->>>>>>> 8da5327b
+    def __init__(self, project=None, version=None, build=None, config=None, 
+                 record=True, environment=None, update_on_success=True):
         self.project = project
         self.version = version
         self.build = build
