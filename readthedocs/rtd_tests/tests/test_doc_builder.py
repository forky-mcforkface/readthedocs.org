--- conflicted
+++ resolved
@@ -292,8 +292,6 @@
             'mkdocs'
         )
 
-<<<<<<< HEAD
-=======
     @patch('readthedocs.doc_builder.base.BaseBuilder.run')
     @patch('readthedocs.projects.models.Project.checkout_path')
     def test_override_theme_new_style(self, checkout_path, run):
@@ -368,7 +366,6 @@
             config['theme_dir'],
             BaseMkdocs.READTHEDOCS_TEMPLATE_OVERRIDE_DIR
         )
->>>>>>> d43783f3
 
     @patch('readthedocs.doc_builder.base.BaseBuilder.run')
     @patch('readthedocs.projects.models.Project.checkout_path')
