from rest_framework.permissions import IsAuthenticated, BasePermission


class PublicDetailPrivateListing(IsAuthenticated):

    """
    Permission class for our custom use case.

    * Always give permission for a ``detail`` request
    * Only give permission for ``listing`` request if user is admin of the project
    * Allow access to ``/projects`` (user's projects listing)
    """

    def has_permission(self, request, view):
        is_authenticated = super().has_permission(request, view)
        if is_authenticated:
            if view.basename == 'projects' and any([
                    view.action == 'list',
                    view.action == 'create',  # used to create Form in BrowsableAPIRenderer
                    view.action is None,  # needed for BrowsableAPIRenderer
            ]):
                # hitting ``/projects/``, allowing
                return True

<<<<<<< HEAD
            # detail view is only allowed on list/retrieve actions (not
            # ``update`` or ``partial_update``)
            if view.detail and view.action in ('list', 'retrieve', 'superproject'):
=======
            # NOTE: ``superproject`` is an action name, defined by the class
            # method under ``ProjectViewSet``. We should apply the same
            # permissions restrictions than for a detail action (since it only
            # returns one superproject if exists). ``list`` and ``retrieve`` are
            # DRF standard action names (same as ``update`` or ``partial_update``).
            if view.detail and view.action in ('list', 'retrieve', 'superproject'):
                # detail view is only allowed on list/retrieve actions (not
                # ``update`` or ``partial_update``).
>>>>>>> 13c86e50
                return True

            project = view._get_parent_project()
            if view.has_admin_permission(request.user, project):
                return True

        return False


class IsProjectAdmin(BasePermission):

    """Grant permission if user has admin rights on the Project."""

    def has_permission(self, request, view):
        project = view._get_parent_project()
        if view.has_admin_permission(request.user, project):
            return True<|MERGE_RESOLUTION|>--- conflicted
+++ resolved
@@ -22,11 +22,6 @@
                 # hitting ``/projects/``, allowing
                 return True
 
-<<<<<<< HEAD
-            # detail view is only allowed on list/retrieve actions (not
-            # ``update`` or ``partial_update``)
-            if view.detail and view.action in ('list', 'retrieve', 'superproject'):
-=======
             # NOTE: ``superproject`` is an action name, defined by the class
             # method under ``ProjectViewSet``. We should apply the same
             # permissions restrictions than for a detail action (since it only
@@ -35,7 +30,6 @@
             if view.detail and view.action in ('list', 'retrieve', 'superproject'):
                 # detail view is only allowed on list/retrieve actions (not
                 # ``update`` or ``partial_update``).
->>>>>>> 13c86e50
                 return True
 
             project = view._get_parent_project()
