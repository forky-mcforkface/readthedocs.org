import logging
import re

from django.conf import settings
from elasticsearch import Elasticsearch
from elasticsearch_dsl import FacetedSearch, TermsFacet
from elasticsearch_dsl.faceted_search import NestedFacet
from elasticsearch_dsl.query import (
    Bool,
    FunctionScore,
    MultiMatch,
    Nested,
    SimpleQueryString,
    Term,
    Terms,
    Wildcard,
)

<<<<<<< HEAD
from readthedocs.analytics.models import PageView
from readthedocs.core.utils.extend import SettingsOverrideObject
=======
>>>>>>> 2aa332be
from readthedocs.search.documents import PageDocument, ProjectDocument

log = logging.getLogger(__name__)

ALL_FACETS = ['project', 'version', 'role_name', 'language']


class RTDFacetedSearch(FacetedSearch):

    """Custom wrapper around FacetedSearch."""

    # Search for both 'and' and 'or' operators.
    # The score of and should be higher as it satisfies both or and and.
    operators = ['and', 'or']

    # Sources to be excluded from results.
    excludes = []

    _highlight_options = {
        'encoder': 'html',
        'number_of_fragments': 1,
        'pre_tags': ['<span>'],
        'post_tags': ['</span>'],
    }

    def __init__(
            self,
            query=None,
            filters=None,
            projects=None,
            aggregate_results=True,
            use_advanced_query=True,
            use_page_views=False,
            **kwargs,
    ):
        """
        Custom wrapper around FacetedSearch.

        :param string query: Query to search for
        :param dict filters: Filters to be used with the query.
        :param projects: A dictionary of project slugs mapped to a `VersionData` object.
         Or a list of project slugs.
         Results are filter with these values.
        :param use_advanced_query: If `True` forces to always use
<<<<<<< HEAD
        `SimpleQueryString` for the text query object.

        If `use_page_views` is `True`,
        weight page views into the search results.

        .. warning::

            The `self.user` and `self.filter_by_user` attributes
            aren't currently used on the .org, but are used on the .com.
=======
         `SimpleQueryString` for the text query object.
        :param bool aggregate_results: If results should be aggregated,
         this is returning the number of results within other facets.
        :param bool use_advanced_query: Always use SimpleQueryString.
         Set this to `False` to use the experimental fuzzy search.
>>>>>>> 2aa332be
        """
        self.use_advanced_query = use_advanced_query
        self.aggregate_results = aggregate_results
        self.projects = projects or {}
        self.use_page_views = use_page_views

        # Hack a fix to our broken connection pooling
        # This creates a new connection on every request,
        # but actually works :)
        log.info('Hacking Elastic to fix search connection pooling')
        self.using = Elasticsearch(**settings.ELASTICSEARCH_DSL['default'])

        filters = filters or {}

        # We may recieve invalid filters
        valid_filters = {
            k: v
            for k, v in filters.items()
            if k in self.facets
        }
        super().__init__(query=query, filters=valid_filters, **kwargs)

    def _get_queries(self, *, query, fields):
        """
        Get a list of query objects according to the query.

        If the query is a single term we try to match partial words and substrings
        (available only with the DEFAULT_TO_FUZZY_SEARCH feature flag),
        otherwise we use the SimpleQueryString query.
        """
        get_queries_function = (
            self._get_single_term_queries
            if self._is_single_term(query)
            else self._get_text_queries
        )

        return get_queries_function(
            query=query,
            fields=fields,
        )

    def _get_text_queries(self, *, query, fields):
        """
        Returns a list of query objects according to the query.

        SimpleQueryString provides a syntax to let advanced users manipulate
        the results explicitly.

        We need to search for both "and" and "or" operators.
        The score of "and" should be higher as it satisfies both "or" and "and".

        For valid options, see:

        - https://www.elastic.co/guide/en/elasticsearch/reference/current/query-dsl-simple-query-string-query.html  # noqa
        """
        queries = []
        is_advanced_query = self.use_advanced_query or self._is_advanced_query(query)
        for operator in self.operators:
            if is_advanced_query:
                query_string = SimpleQueryString(
                    query=query,
                    fields=fields,
                    default_operator=operator,
                )
            else:
                query_string = self._get_fuzzy_query(
                    query=query,
                    fields=fields,
                    operator=operator,
                )
            queries.append(query_string)
        return queries

    def _get_single_term_queries(self, query, fields):
        """
        Returns a list of query objects for fuzzy and partial results.

        We need to search for both "and" and "or" operators.
        The score of "and" should be higher as it satisfies both "or" and "and".

        We use the Wildcard query with the query suffixed by ``*`` to match substrings.

        For valid options, see:

        - https://www.elastic.co/guide/en/elasticsearch/reference/current/query-dsl-wildcard-query.html  # noqa

        .. note::

           Doing a prefix **and** suffix search is slow on big indexes like ours.
        """
        query_string = self._get_fuzzy_query(
            query=query,
            fields=fields,
        )
        queries = [query_string]
        for field in fields:
            # Remove boosting from the field,
            field = re.sub(r'\^.*$', '', field)
            kwargs = {
                field: {'value': f'{query}*'},
            }
            queries.append(Wildcard(**kwargs))
        return queries

    def _get_fuzzy_query(self, *, query, fields, operator='or'):
        """
        Returns a query object used for fuzzy results.

        For valid options, see:

        - https://www.elastic.co/guide/en/elasticsearch/reference/current/query-dsl-match-query.html
        """
        return MultiMatch(
            query=query,
            fields=fields,
            operator=operator,
            fuzziness="AUTO:4,6",
            prefix_length=1,
        )

    def _is_single_term(self, query):
        """
        Check if the query is a single term.

        A query is a single term if it is a single word,
        if it doesn't contain the syntax from a simple query string,
        and if `self.use_advanced_query` is False.
        """
        is_single_term = (
            not self.use_advanced_query and
            query and len(query.split()) <= 1 and
            not self._is_advanced_query(query)
        )
        return is_single_term

    def _is_advanced_query(self, query):
        """
        Check if query looks like to be using the syntax from a simple query string.

        .. note::

           We don't check if the syntax is valid.
           The tokens used aren't very common in a normal query, so checking if
           the query contains any of them should be enough to determinate if
           it's an advanced query.

        Simple query syntax:

        https://www.elastic.co/guide/en/elasticsearch/reference/current/query-dsl-simple-query-string-query.html#simple-query-string-syntax
        """
        tokens = {'+', '|', '-', '"', '*', '(', ')', '~'}
        query_tokens = set(query)
        return not tokens.isdisjoint(query_tokens)

    def aggregate(self, search):
        """Overriden to decide if we should aggregate or not."""
        if self.aggregate_results:
            super().aggregate(search)


class ProjectSearch(RTDFacetedSearch):
    facets = {'language': TermsFacet(field='language')}
    doc_types = [ProjectDocument]
    index = ProjectDocument._index._name
    fields = ('name^10', 'slug^5', 'description')
    excludes = ['users', 'language']

    def query(self, search, query):
        """
        Customize search results to support extra functionality.

        If `self.projects` was given, we use it to filter the documents.
        Only filtering by a list of slugs is supported.

        Also:

        * Adds SimpleQueryString with `self.operators` instead of default query.
        * Adds HTML encoding of results to avoid XSS issues.
        """
        search = search.highlight_options(**self._highlight_options)
        search = search.source(excludes=self.excludes)

        queries = self._get_queries(
            query=query,
            fields=self.fields,
        )

        # Run bool query with should, so it returns result where either of the query matches.
        bool_query = Bool(should=queries)

        # Filter by project slugs.
        if self.projects:
            if isinstance(self.projects, list):
                projects_query = Bool(filter=Terms(slug=self.projects))
                bool_query = Bool(must=[bool_query, projects_query])
            else:
                raise ValueError('projects must be a list!')

        search = search.query(bool_query)
        return search


class PageSearch(RTDFacetedSearch):
    facets = {
        'project': TermsFacet(field='project'),
        'version': TermsFacet(field='version'),
        'role_name': NestedFacet(
            'domains',
            TermsFacet(field='domains.role_name')
        ),
    }
    doc_types = [PageDocument]
    index = PageDocument._index._name

    # boosting for these fields need to be close enough
    # to be re-boosted by the page rank.
    _outer_fields = ['title^1.5']
    _section_fields = ['sections.title^2', 'sections.content']
    _domain_fields = [
        'domains.name^1.5',
        'domains.docstrings',
    ]
    fields = _outer_fields
    excludes = ['rank', 'sections', 'domains', 'commit', 'build']

    def _get_projects_query(self):
        """
        Get filter by projects query.

        If it's a dict, filter by project and version,
        if it's a list filter by project.
        """
        if not self.projects:
            return None

        if isinstance(self.projects, dict):
            versions_query = [
                Bool(filter=[Term(project=project), Term(version=version)])
                for project, version in self.projects.items()
            ]
            return Bool(should=versions_query)

        if isinstance(self.projects, list):
            return Bool(filter=Terms(project=self.projects))

        raise ValueError('projects must be a list or a dict!')

    def query(self, search, query):
        """
        Manipulates the query to support nested queries and a custom rank for pages.

        If `self.projects` was given, we use it to filter the documents that
        match the same project and version.
        """
        search = search.highlight_options(**self._highlight_options)
        search = search.source(excludes=self.excludes)

        queries = self._get_queries(
            query=query,
            fields=self.fields,
        )

        sections_nested_query = self._get_nested_query(
            query=query,
            path='sections',
            fields=self._section_fields,
        )

        domains_nested_query = self._get_nested_query(
            query=query,
            path='domains',
            fields=self._domain_fields,
        )

        queries.extend([sections_nested_query, domains_nested_query])
        bool_query = Bool(should=queries)

        projects_query = self._get_projects_query()
        if projects_query:
            bool_query = Bool(must=[bool_query, projects_query])

        final_query = FunctionScore(
            query=bool_query,
            script_score=self._get_script_score(),
        )
        search = search.query(final_query)
        return search

    def _get_nested_query(self, *, query, path, fields):
        """Generate a nested query with passed parameters."""
        queries = self._get_queries(
            query=query,
            fields=fields,
        )

        raw_fields = [
            # Remove boosting from the field
            re.sub(r'\^.*$', '', field)
            for field in fields
        ]

        highlight = dict(
            self._highlight_options,
            fields={
                field: {}
                for field in raw_fields
            },
        )

        return Nested(
            path=path,
            inner_hits={'highlight': highlight},
            query=Bool(should=queries),
        )

    def _get_script_score(self):
        """
        Gets an ES script that combines the page rank and views into the final score.

        **Page ranking weight calculation**

        Each rank maps to an element in the ranking list.
        -10 will map to the first element (-10 + 10 = 0) and so on.

        **Page views weight calculation**

        We calculate two values:

        - absolute: this is equal to ``log10(views + 1)``
          (we add one since logarithms start at 1).
          A logarithmic function is a good fit due to its growth rate.
        - relative: this is equal to the ratio between the number of views of the current page
          and the max number of views of the current version.

        Those two values are added and multiplied by a weight (``views_factor``).

        .. note::

           We can also make use of the ratio between the number of views
           and the average of views of the current version.

        **Final score**

        To generate the final score,
        all weights are added and multiplied by the original score.

        Docs about the script score query and the painless language at:

        - https://www.elastic.co/guide/en/elasticsearch/reference/current/query-dsl-script-score-query.html#field-value-factor  # noqa
        - https://www.elastic.co/guide/en/elasticsearch/painless/6.8/painless-api-reference.html
        """
        source = """
            // Page ranking weight.
            int rank = doc['rank'].size() == 0 ? 0 : (int) doc['rank'].value;
            double ranking = params.ranking[rank + 10];

            // Page views weight.
            int views = 0;
            int max_views = 0;
            String project = doc['project'].value;
            String version = doc['version'].value;
            String path = doc['full_path'].value;

            Map pages = params.top_pages.get(project);
            if (pages != null) {
                pages = pages.get(version);
                if (pages != null) {
                    views = (int) pages.get("pages").getOrDefault(path, 0);
                    max_views = (int) pages.get("max");
                }
            }
            double absolute_views = Math.log10(views + 1);
            double relative_views = 0;
            if (max_views > 0) {
                relative_views = views/max_views;
            }
            double views_weight = (absolute_views + relative_views) * params.views_factor;

            // Combine all weights into a final score.
            return (ranking + views_weight) * _score;
        """
        return {
            "script": {
                "source": source,
                "params": {
                    "ranking": self._get_ranking(),
                    "top_pages": self._get_top_pages(),
                    "views_factor": 1/10,
                },
            },
        }

    def _get_ranking(self):
        """
        Get ranking for pages.

        ES expects the rank to be a number greater than 0,
        but users can set this between [-10, +10].
        We map that range to [0.01, 2] (21 possible values).

        The first lower rank (0.8) needs to bring the score from the highest boost
        (sections.title^2) close to the lowest boost (title^1.5), that way exact
        results can still take priority:

        - 2.0 * 0.8 = 1.6 (score close to 1.5, but not lower than it)
        - 1.5 * 0.8 = 1.2 (score lower than 1.5)

        The first higher rank (1.2) needs to bring the score from the lowest boost (title^1.5)
        close to the highest boost (sections.title^2), that way exact results take priority:

        - 2.0 * 1.3 = 2.6 (score higher thank 2.0)
        - 1.5 * 1.3 = 1.95 (score close to 2.0, but not higher than it)

        The next lower and higher ranks need to decrease/increase both scores.
        """
        ranking = [
            0.01,
            0.05,
            0.1,
            0.2,
            0.3,
            0.4,
            0.5,
            0.6,
            0.7,
            0.8,
            1,
            1.3,
            1.4,
            1.5,
            1.6,
            1.7,
            1.8,
            1.9,
            1.93,
            1.96,
            2,
        ]
        return ranking

    def _get_top_pages(self):
        """
<<<<<<< HEAD
        Get the top 100 pages for the versions of the current projects.

        Returns a dictionary with the following structure:

            {
                'project': {
                    'version': {
                        'max': max_views,
                        'pages': {
                            'page': views,
                        },
                    },
                },
            }

        The number of views can be between 0 and 2**31 - 9,
        this is so we don't overflow when casting the value to an integer
        inside ES, this also gives us a max value to work on and some space for
        additional operations.
        """
        try:
            if not self.use_page_views:
                return {}

            project = self.filter_values['project'][0]
            version = self.filter_values['version'][0]
            top_pages_data = PageView.top_viewed_pages(
                project_slug=project,
                version_slug=version,
                top=100,
            )
            if not top_pages_data['pages'] or not top_pages_data['view_counts']:
                return {}

            max_int = 2**31 - 9
            top_pages_for_version = {
                page: min(views, max_int)
                for page, views in zip(top_pages_data['pages'], top_pages_data['view_counts'])
            }
            top_pages = {
                project: {version: {'pages': top_pages_for_version}}
            }

            # Calculate the max views from each version.
            for project_data in top_pages.values():
                for version_data in project_data.values():
                    pages = version_data['pages']
                    max_ = max(pages.values())
                    version_data['max'] = max_
            return top_pages
        except (KeyError, IndexError):
            return {}


class PageSearch(SettingsOverrideObject):

    """
    Allow this class to be overridden based on CLASS_OVERRIDES setting.

    This is primary used on the .com to adjust how we filter our search queries
    """

    _default_class = PageSearchBase


class ProjectSearch(SettingsOverrideObject):

    """
    Allow this class to be overridden based on CLASS_OVERRIDES setting.

    This is primary used on the .com to adjust how we filter our search queries
    """

    _default_class = ProjectSearchBase
=======
        return {
            "script": {
                "source": source,
                "params": {"ranking": ranking},
            },
        }
>>>>>>> 2aa332be
<|MERGE_RESOLUTION|>--- conflicted
+++ resolved
@@ -16,11 +16,7 @@
     Wildcard,
 )
 
-<<<<<<< HEAD
 from readthedocs.analytics.models import PageView
-from readthedocs.core.utils.extend import SettingsOverrideObject
-=======
->>>>>>> 2aa332be
 from readthedocs.search.documents import PageDocument, ProjectDocument
 
 log = logging.getLogger(__name__)
@@ -64,24 +60,13 @@
         :param projects: A dictionary of project slugs mapped to a `VersionData` object.
          Or a list of project slugs.
          Results are filter with these values.
-        :param use_advanced_query: If `True` forces to always use
-<<<<<<< HEAD
-        `SimpleQueryString` for the text query object.
-
-        If `use_page_views` is `True`,
-        weight page views into the search results.
-
-        .. warning::
-
-            The `self.user` and `self.filter_by_user` attributes
-            aren't currently used on the .org, but are used on the .com.
-=======
+        :param bool use_advanced_query: If `True` forces to always use
          `SimpleQueryString` for the text query object.
+        :param bool use_page_views: Is `True`, weight page views into the search results.
         :param bool aggregate_results: If results should be aggregated,
          this is returning the number of results within other facets.
         :param bool use_advanced_query: Always use SimpleQueryString.
          Set this to `False` to use the experimental fuzzy search.
->>>>>>> 2aa332be
         """
         self.use_advanced_query = use_advanced_query
         self.aggregate_results = aggregate_results
@@ -524,7 +509,6 @@
 
     def _get_top_pages(self):
         """
-<<<<<<< HEAD
         Get the top 100 pages for the versions of the current projects.
 
         Returns a dictionary with the following structure:
@@ -576,34 +560,4 @@
                     version_data['max'] = max_
             return top_pages
         except (KeyError, IndexError):
-            return {}
-
-
-class PageSearch(SettingsOverrideObject):
-
-    """
-    Allow this class to be overridden based on CLASS_OVERRIDES setting.
-
-    This is primary used on the .com to adjust how we filter our search queries
-    """
-
-    _default_class = PageSearchBase
-
-
-class ProjectSearch(SettingsOverrideObject):
-
-    """
-    Allow this class to be overridden based on CLASS_OVERRIDES setting.
-
-    This is primary used on the .com to adjust how we filter our search queries
-    """
-
-    _default_class = ProjectSearchBase
-=======
-        return {
-            "script": {
-                "source": source,
-                "params": {"ranking": ranking},
-            },
-        }
->>>>>>> 2aa332be
+            return {}