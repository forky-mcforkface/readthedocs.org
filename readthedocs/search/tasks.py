import logging

from django.apps import apps
from django_elasticsearch_dsl.registries import registry

from readthedocs.worker import app
from .utils import _get_index, _get_document

log = logging.getLogger(__name__)


@app.task(queue='web')
def index_objects_to_es(
    app_label, model_name, document_class, index_name=None, chunk=None, objects_id=None
):

    if chunk and objects_id:
        raise ValueError('You can not pass both chunk and objects_id.')

    if not (chunk or objects_id):
        raise ValueError('You must pass a chunk or objects_id.')

    model = apps.get_model(app_label, model_name)
    document = _get_document(model=model, document_class=document_class)
    doc_obj = document()

    # WARNING: This must use the exact same queryset as from where we get the ID's
    # There is a chance there is a race condition here as the ID's may change as the task runs,
    # so we need to think through this a bit more and probably pass explicit ID's,
    # but there are performance issues with that on large model sets
    queryset = doc_obj.get_queryset()
    if chunk:
        # Chunk is a tuple with start and end index of queryset
        start = chunk[0]
        end = chunk[1]
        queryset = queryset[start:end]
    elif objects_id:
        queryset = queryset.filter(id__in=objects_id)

    if index_name:
        # Hack the index name temporarily for reindexing tasks
        old_index_name = document._doc_type.index
        document._doc_type.index = index_name
        log.info('Replacing index name %s with %s', old_index_name, index_name)

    log.info("Indexing model: %s, '%s' objects", model.__name__, queryset.count())
    doc_obj.update(queryset.iterator())

    if index_name:
        log.info('Undoing index replacement, settings %s with %s',
                 document._doc_type.index, old_index_name)
        document._doc_type.index = old_index_name


@app.task(queue='web')
def delete_objects_in_es(app_label, model_name, document_class, objects_id):
    model = apps.get_model(app_label, model_name)
    document = _get_document(model=model, document_class=document_class)
    doc_obj = document()
    queryset = doc_obj.get_queryset()
    queryset = queryset.filter(id__in=objects_id)
    log.info("Deleting model: %s, '%s' objects", model.__name__, queryset.count())
    try:
        # This is a common case that we should be handling a better way
        doc_obj.update(queryset.iterator(), action='delete')
    except Exception:
<<<<<<< HEAD
        log.warning('Unable to delete a subset of files. Continuing.')
=======
        log.warning('Unable to delete a subset of files. Continuing.', exc_info=True)
>>>>>>> 9a66237a


@app.task(queue='web')
def create_new_es_index(app_label, model_name, index_name, new_index_name):
    model = apps.get_model(app_label, model_name)
    indices = registry.get_indices(models=[model])
    old_index = _get_index(indices=indices, index_name=index_name)
    new_index = old_index.clone(name=new_index_name)
    new_index.create()


@app.task(queue='web')
def switch_es_index(app_label, model_name, index_name, new_index_name):
    model = apps.get_model(app_label, model_name)
    indices = registry.get_indices(models=[model])
    old_index = _get_index(indices=indices, index_name=index_name)
    new_index = old_index.clone(name=new_index_name)
    old_index_actual_name = None

    if old_index.exists():
        # Alias can not be used to delete an index.
        # https://www.elastic.co/guide/en/elasticsearch/reference/6.0/indices-delete-index.html
        # So get the index actual name to delete it
        old_index_info = old_index.get()
        # The info is a dictionary and the key is the actual name of the index
        old_index_actual_name = list(old_index_info.keys())[0]

    # Put alias into the new index name and delete the old index if its exist
    new_index.put_alias(name=index_name)
    if old_index_actual_name:
        old_index.connection.indices.delete(index=old_index_actual_name)


@app.task(queue='web')
def index_missing_objects(app_label, model_name, document_class, index_generation_time):
    """
    Task to insure that none of the object is missed from indexing.

    The object ids are sent to `index_objects_to_es` task for indexing.
    While the task is running, new objects can be created/deleted in database
    and they will not be in the tasks for indexing into ES.
    This task will index all the objects that got into DB after the `latest_indexed` timestamp
    to ensure that everything is in ES index.
    """
    model = apps.get_model(app_label, model_name)
    document = _get_document(model=model, document_class=document_class)
    query_string = '{}__lte'.format(document.modified_model_field)
    queryset = document().get_queryset().exclude(**{query_string: index_generation_time})
    document().update(queryset.iterator())

    log.info("Indexed %s missing objects from model: %s'", queryset.count(), model.__name__)

    # TODO: Figure out how to remove the objects from ES index that has been deleted<|MERGE_RESOLUTION|>--- conflicted
+++ resolved
@@ -64,11 +64,7 @@
         # This is a common case that we should be handling a better way
         doc_obj.update(queryset.iterator(), action='delete')
     except Exception:
-<<<<<<< HEAD
-        log.warning('Unable to delete a subset of files. Continuing.')
-=======
         log.warning('Unable to delete a subset of files. Continuing.', exc_info=True)
->>>>>>> 9a66237a
 
 
 @app.task(queue='web')
