--- conflicted
+++ resolved
@@ -145,11 +145,8 @@
 
         hsts_header_values = []
 
-<<<<<<< HEAD
         self.add_proxito_headers(request, response)
 
-=======
->>>>>>> ecab3636
         if not request.is_secure():
             # Only set the HSTS header if the request is over HTTPS
             return response
