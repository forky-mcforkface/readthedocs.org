--- conflicted
+++ resolved
@@ -517,16 +517,11 @@
         self.assertTrue(form.is_valid())
 
 
-<<<<<<< HEAD
 class TestNotificationForm(TestCase):
-=======
-class TestProjectEnvironmentVariablesForm(TestCase):
->>>>>>> d196fc71
 
     def setUp(self):
         self.project = get(Project)
-
-<<<<<<< HEAD
+        
     def test_webhookform(self):
         self.assertEqual(self.project.webhook_notifications.all().count(), 0)
 
@@ -586,7 +581,13 @@
         self.assertFalse(form.is_valid())
         self.assertDictEqual(form.errors, {'email': ['This field is required.']})
         self.assertEqual(self.project.emailhook_notifications.all().count(), 0)
-=======
+
+
+class TestProjectEnvironmentVariablesForm(TestCase):
+
+    def setUp(self):
+        self.project = get(Project)
+
     def test_use_invalid_names(self):
         data = {
             'name': 'VARIABLE WITH SPACES',
@@ -665,5 +666,4 @@
 
         self.assertEqual(EnvironmentVariable.objects.count(), 2)
         self.assertEqual(EnvironmentVariable.objects.first().name, 'ESCAPED')
-        self.assertEqual(EnvironmentVariable.objects.first().value, r"'string escaped here: #$\1[]{}\|'")
->>>>>>> d196fc71
+        self.assertEqual(EnvironmentVariable.objects.first().value, r"'string escaped here: #$\1[]{}\|'")