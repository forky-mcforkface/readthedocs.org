--- conflicted
+++ resolved
@@ -160,10 +160,6 @@
                          version=self.version.slug,
                          msg=msg))
 
-<<<<<<< HEAD
-
-=======
->>>>>>> 0ee36aa1
 
 class SyncRepositoryTask(SyncRepositoryMixin, Task):
 
