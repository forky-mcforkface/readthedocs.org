--- conflicted
+++ resolved
@@ -289,17 +289,7 @@
             raise BuildMaxConcurrencyError(
                 BuildMaxConcurrencyError.message.format(
                     limit=max_concurrent_builds,
-<<<<<<< HEAD
-                ),
-                'builder': socket.gethostname(),
-            })
-            self.retry(
-                exc=BuildMaxConcurrencyError,
-                # We want to retry this build more times
-                max_retries=25,
-=======
                 )
->>>>>>> 58c82ed2
             )
 
     def _check_duplicated_build(self):
